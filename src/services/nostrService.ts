--- conflicted
+++ resolved
@@ -23,6 +23,7 @@
 import { MinibitsClient } from './minibitsService'
 import { rootStoreInstance } from '../models'
 import { WalletTask } from './walletService'
+import { WalletTask } from './walletService'
 
 export {     
     NostrEvent, 
@@ -80,6 +81,7 @@
 
     // recreate subscriptions if all relays down
     if(relaysStore.connectedCount === 0) {
+        WalletTask.handleSpentFromPending().catch(e => false)   
         WalletTask.handleSpentFromPending().catch(e => false)   
     }
 
@@ -203,17 +205,11 @@
     event: NostrUnsignedEvent,
     relays: string[],    
 ): Promise<NostrEvent | undefined> {
+): Promise<NostrEvent | undefined> {
 
     const  keys: KeyPair = await getOrCreateKeyPair()    
     
     const signed = {...event} as NostrEvent
-<<<<<<< HEAD
-
-    signed.created_at = Math.floor(Date.now() / 1000) 
-    signed.id = getEventHash(event)    
-    signed.sig = getSignature(event, keys.privateKey)    
-=======
->>>>>>> 7c97e903
 
     signed.created_at = Math.floor(Date.now() / 1000) 
     signed.id = getEventHash(signed)    
