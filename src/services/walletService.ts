--- conflicted
+++ resolved
@@ -607,17 +607,6 @@
             isPending
         })
 
-<<<<<<< HEAD
-        // If some of the pending by wallet proofs are neither pending nor spent by mint        
-        /*if (unspentByMintProofs.length > 0 && isPending) {
-            // remove it from pending proofs in the wallet
-            proofsStore.removeProofs(unspentByMintProofs as Proof[], true, true)
-            // add proofs back to the spendable wallet                
-            proofsStore.addProofs(unspentByMintProofs as Proof[])
-        }*/ 
-
-=======
->>>>>>> 7ee3a5cc
         // 1. Complete transactions with their proofs becoming spent by mint
         if (proofsByState.SPENT.length  > 0) {
 
@@ -667,11 +656,7 @@
                         // return unspent proofs from pending back to spendable
                         if(isPending) {
                             const unspentProofs = proofsToSync.filter(proof => 
-<<<<<<< HEAD
-                                spentByMintProofs.find(spent => spent.secret !== proof.secret)
-=======
                                 proofsByState.SPENT.find(spent => spent.secret !== proof.secret)
->>>>>>> 7ee3a5cc
                             )
 
                             if(unspentProofs.length > 0) {
