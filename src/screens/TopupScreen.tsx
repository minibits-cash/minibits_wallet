import {observer} from 'mobx-react-lite'
import React, {FC, useEffect, useState, useRef, useCallback} from 'react'
import {
  UIManager,
  Platform,
  Alert,
  TextInput,
  TextStyle,
  View,
  ViewStyle,
  LayoutAnimation,
  ScrollView,
  Share,
  Image,
  ImageStyle,
} from 'react-native'
import {spacing, useThemeColor, colors, typography} from '../theme'
import {WalletStackScreenProps} from '../navigation'
import {
  Button,
  Icon,
  Card,
  Screen,
  Loading,
  InfoModal,
  ErrorModal,
  ListItem,
  BottomModal,
  Text,
} from '../components'
import {TransactionStatus, Transaction} from '../models/Transaction'
import {useStores} from '../models'
import {
  NostrClient,
  NostrProfile,
  NostrUnsignedEvent,
  TransactionTaskResult,
  WalletTask,
} from '../services'
import {log} from '../services/logService'
import AppError, {Err} from '../utils/AppError'

import {Mint, MintBalance} from '../models/Mint'
import EventEmitter from '../utils/eventEmitter'
import {ResultModalInfo} from './Wallet/ResultModalInfo'
import {useFocusEffect} from '@react-navigation/native'
import {Contact, ContactType} from '../models/Contact'
import {getImageSource, infoMessage} from '../utils/utils'
import {ReceiveOption} from './ReceiveOptionsScreen'
import {LNURLWithdrawParams} from 'js-lnurl'
import {round, roundDown, roundUp, toNumber} from '../utils/number'
import {LnurlClient, LnurlWithdrawResult} from '../services/lnurlService'
import {
  moderateVerticalScale,
  verticalScale,
} from '@gocodingnow/rn-size-matters'
import {
  CurrencyCode,
  MintUnit,
  formatCurrency,
  getCurrency,
} from '../services/wallet/currency'
import {MintHeader} from './Mints/MintHeader'
import useIsInternetReachable from '../utils/useIsInternetReachable'
import {MintBalanceSelector} from './Mints/MintBalanceSelector'
import {QRCodeBlock} from './Wallet/QRCode'
import numbro from 'numbro'
import {MintListItem} from './Mints/MintListItem'
import {TranItem} from './TranDetailScreen'
import {translate} from '../i18n'

if (
  Platform.OS === 'android' &&
  UIManager.setLayoutAnimationEnabledExperimental
) {
  UIManager.setLayoutAnimationEnabledExperimental(true)
}

export const TopupScreen: FC<WalletStackScreenProps<'Topup'>> = observer(
  function TopupScreen({navigation, route}) {
    const isInternetReachable = useIsInternetReachable()

    const {
      proofsStore,
      mintsStore,
      walletProfileStore,
      transactionsStore,
      relaysStore,
    } = useStores()
    const amountInputRef = useRef<TextInput>(null)
    const memoInputRef = useRef<TextInput>(null)
    // const tokenInputRef = useRef<TextInput>(null)

    const [paymentOption, setPaymentOption] = useState<ReceiveOption>(
      ReceiveOption.SHOW_INVOICE,
    )
    const [amountToTopup, setAmountToTopup] = useState<string>('0')
    const [unit, setUnit] = useState<MintUnit>('sat')
    const [contactToSendFrom, setContactToSendFrom] = useState<
      Contact | undefined
    >()
    const [contactToSendTo, setContactToSendTo] = useState<
      Contact | undefined
    >()
    const [relaysToShareTo, setRelaysToShareTo] = useState<string[]>([])
    const [lnurlWithdrawParams, setLnurlWithdrawParams] = useState<
      LNURLWithdrawParams | undefined
    >()
    const [memo, setMemo] = useState('')
    const [availableMintBalances, setAvailableMintBalances] = useState<
      MintBalance[]
    >([])
    const [mintBalanceToTopup, setMintBalanceToTopup] = useState<
      MintBalance | undefined
    >(undefined)
    const [transactionStatus, setTransactionStatus] = useState<
      TransactionStatus | undefined
    >()
    const [transactionId, setTransactionId] = useState<number | undefined>()
    const [transaction, setTransaction] = useState<Transaction | undefined>()
    const [invoiceToPay, setInvoiceToPay] = useState<string>('')
    const [lnurlWithdrawResult, setLnurlWithdrawResult] = useState<
      LnurlWithdrawResult | undefined
    >()

    const [info, setInfo] = useState('')
    const [error, setError] = useState<AppError | undefined>()
    const [isAmountEndEditing, setIsAmountEndEditing] = useState<boolean>(false)
    const [isMemoEndEditing, setIsMemoEndEditing] = useState<boolean>(false)

    const [resultModalInfo, setResultModalInfo] = useState<
      {status: TransactionStatus; title?: string; message: string} | undefined
    >()

    const [isLoading, setIsLoading] = useState(false)
    const [isMintSelectorVisible, setIsMintSelectorVisible] = useState(false)
    const [isQRModalVisible, setIsQRModalVisible] = useState(false)
    const [isNostrDMModalVisible, setIsNostrDMModalVisible] = useState(false)
    const [isWithdrawModalVisible, setIsWithdrawModalVisible] = useState(false)
    const [isTopupTaskSentToQueue, setIsTopupTaskSentToQueue] = useState(false)
    const [isResultModalVisible, setIsResultModalVisible] = useState(false)
    const [isNostrDMSending, setIsNostrDMSending] = useState(false)
    const [isNostrDMSuccess, setIsNostrDMSuccess] = useState(false)
    const [isWithdrawRequestSending, setIsWithdrawRequestSending] =
      useState(false)
    const [isWithdrawRequestSuccess, setIsWithdrawRequestSuccess] =
      useState(false)

    useEffect(() => {
        const focus = () => {
            amountInputRef && amountInputRef.current
            ? amountInputRef.current.focus()
            : false
        }        
        const timer = setTimeout(() => focus(), 400)

<<<<<<< HEAD
      return () => {
        clearTimeout(timer)
      }
=======
        return () => {
            clearTimeout(timer)
        }
>>>>>>> edc76260
    }, [])

    useEffect(() => {
      const setUnitAndMint = () => {
        try {
          const {unit, mintUrl} = route.params
          if (!unit) {
            throw new AppError(
              Err.VALIDATION_ERROR,
              translate('missingMintUnitRouteParamsError')
            )
          }

          setUnit(unit)

          if (mintUrl) {
            const mintBalance = proofsStore.getMintBalance(mintUrl)
            setMintBalanceToTopup(mintBalance)
          }
        } catch (e: any) {
          handleError(e)
        }
      }

      setUnitAndMint()
      return () => {}
    }, [])

    // Send to contact and LNURL withdraw topup inititalization
    useFocusEffect(
      useCallback(() => {
        const {paymentOption, contact} = route.params

        const prepareSendToContact = () => {
          try {
            let relays: string[] = []
            log.trace(
              '[prepareSendToContact] selected contact',
              contact,
              paymentOption,
            )

            if (contact?.type === ContactType.PUBLIC) {
              relays = relaysStore.allPublicUrls
            } else {
              relays = relaysStore.allUrls
            }

            if (!relays) {
              throw new AppError(Err.VALIDATION_ERROR, translate("nostr.missingRelaysError"))
            }

            const {pubkey, npub, name, picture} = walletProfileStore

            const contactFrom: Contact = {
              pubkey,
              npub,
              name,
              picture,
            }

            setPaymentOption(paymentOption!)
            setContactToSendFrom(contactFrom)
            setContactToSendTo(contact)
            setRelaysToShareTo(relays)

            if (invoiceToPay) {
              toggleNostrDMModal() // open if we already have an invoice
            }

            //reset
            navigation.setParams({
              paymentOption: undefined,
              contact: undefined,
            })
          } catch (e: any) {
            handleError(e)
          }
        }

        const prepareLnurlWithdraw = () => {
          try {
            const {lnurlParams} = route.params
            if (!lnurlParams) {
              throw new AppError(Err.VALIDATION_ERROR, translate("missingLNURLParamsError"))
            }

            const amountSats = roundDown(lnurlParams.maxWithdrawable / 1000, 0)

            setAmountToTopup(`${amountSats}`)
            setLnurlWithdrawParams(lnurlParams)
            setMemo(lnurlParams.defaultDescription)
            setPaymentOption(ReceiveOption.LNURL_WITHDRAW)
          } catch (e: any) {
            handleError(e)
          }
        }

        if (
          paymentOption &&
          contact &&
          paymentOption === ReceiveOption.SEND_PAYMENT_REQUEST
        ) {
          prepareSendToContact()
        }

        if (paymentOption && paymentOption === ReceiveOption.LNURL_WITHDRAW) {
          prepareLnurlWithdraw()
        }
      }, [route.params?.paymentOption]),
    )

    useEffect(() => {
      const handleTopupTaskResult = async (result: TransactionTaskResult) => {
        log.trace('handleTopupTaskResult event handler triggered')

        setIsLoading(false)

        const {status, id} = result.transaction as Transaction
        setTransactionStatus(status)
        setTransactionId(id)

        if (result.encodedInvoice) {
          setInvoiceToPay(result.encodedInvoice)
        }

        if (result.error) {
          setResultModalInfo({
            status: result.transaction?.status as TransactionStatus,
            title: result.error.params?.message
              ? result.error.message
              : translate("topup.failed"),
            message: result.error.params?.message || result.error.message,
          })
          setIsResultModalVisible(true)
          return
        }

        if (paymentOption === ReceiveOption.SEND_PAYMENT_REQUEST) {
          toggleNostrDMModal()
        }

        if (paymentOption === ReceiveOption.LNURL_WITHDRAW) {
          toggleWithdrawModal()
        }

        setIsMintSelectorVisible(false)
      }

      // Subscribe to the 'sendCompleted' event
      EventEmitter.on('ev_topupTask_result', handleTopupTaskResult)

      // Unsubscribe from the 'sendCompleted' event on component unmount
      return () => {
        EventEmitter.off('ev_topupTask_result', handleTopupTaskResult)
      }
    }, [isTopupTaskSentToQueue])

    useEffect(() => {
      const handlePendingTopupTaskResult = (result: TransactionTaskResult) => {
        log.trace('[handlePendingTopupTaskResult] event handler triggered')

        if (!transactionId) {
          return
        }

        // Filter and handle events only for this topup transactionId
        if (result.transaction?.id === transactionId) {
          // Show result modal only on completed topup
          if (result.transaction.status !== TransactionStatus.COMPLETED) {
            return
          }

          log.trace(
            '[handlePendingTopupTaskResult]',
            'Invoice has been paid and new proofs received',
          )

          setResultModalInfo({
            status: result.transaction.status,
            message: result.message,
          })

          setTransactionStatus(TransactionStatus.COMPLETED)
          setTransaction(result.transaction)
          setIsQRModalVisible(false)
          setIsNostrDMModalVisible(false)
          setIsWithdrawModalVisible(false)
          setIsResultModalVisible(true)
        }
      }

      EventEmitter.on(
        'ev__handlePendingTopupTask_result',
        handlePendingTopupTaskResult,
      )

      return () => {
        EventEmitter.off(
          'ev__handlePendingTopupTask_result',
          handlePendingTopupTaskResult,
        )
      }
    }, [transactionId])

    const toggleNostrDMModal = () =>
      setIsNostrDMModalVisible(previousState => !previousState)
    const toggleWithdrawModal = () =>
      setIsWithdrawModalVisible(previousState => !previousState)
    const toggleResultModal = () =>
      setIsResultModalVisible(previousState => !previousState)

    const onAmountEndEditing = function () {
      try {
        const precision = getCurrency(unit).precision
        const mantissa = getCurrency(unit).mantissa
        const amount = round(toNumber(amountToTopup) * precision, 0)

        log.trace('[onAmountEndEditing]', amount)

        if (!isInternetReachable) {
          setInfo(translate('common.offlinePretty'))
        }

        if (!amount || amount === 0) {
          infoMessage(translate('payCommon.amountZeroOrNegative'))
          return
        }

        if (
          lnurlWithdrawParams &&
          amount < roundUp(lnurlWithdrawParams?.minWithdrawable / 1000, 0)
        ) {
          infoMessage(
            translate('payCommon.minimumWithdraw', {
              amount: roundUp(lnurlWithdrawParams?.minWithdrawable / 1000, 0),
              currency: CurrencyCode.SATS,
            }),
          )
          return
        }

        const availableBalances = proofsStore.getMintBalancesWithUnit(unit)

        if (availableBalances.length === 0) {
          infoMessage(
            translate("topup.missingMintAddFirst"),
            translate("topup.missingMintAddFirstDesc"),
          )
          return
        }

        setAmountToTopup(
          `${numbro(amountToTopup).format({
            thousandSeparated: true,
            mantissa: getCurrency(unit).mantissa,
          })}`,
        ) // round amount based on currency format
        setAvailableMintBalances(availableBalances)

        // Default mint if not set from route params is the one with the highest balance to topup
        if (!mintBalanceToTopup) {
          setMintBalanceToTopup(availableBalances[0])
        }
        setIsAmountEndEditing(true)
        // We do not make memo focus mandatory
        LayoutAnimation.configureNext(LayoutAnimation.Presets.easeInEaseOut)
        // Show mint selector
        setIsMintSelectorVisible(true)
      } catch (e: any) {
        handleError(e)
      }
    }

    const onMemoEndEditing = function () {
      LayoutAnimation.configureNext(LayoutAnimation.Presets.easeInEaseOut)

      // Show mint selector
      if (availableMintBalances.length > 0) {
        setIsMintSelectorVisible(true)
      }
      setIsMemoEndEditing(true)
    }

    const onMemoDone = function () {
      if (parseInt(amountToTopup) > 0) {
        memoInputRef && memoInputRef.current
          ? memoInputRef.current.blur()
          : false
        amountInputRef && amountInputRef.current
          ? amountInputRef.current.blur()
          : false
        onMemoEndEditing()
      } else {
        amountInputRef && amountInputRef.current
          ? amountInputRef.current.focus()
          : false
      }
    }

    const onMintBalanceSelect = function (balance: MintBalance) {
      setMintBalanceToTopup(balance)
    }

    const onMintBalanceConfirm = async function () {
      if (!mintBalanceToTopup) {
        return
      }

      setIsLoading(true)
      setIsTopupTaskSentToQueue(true)

      const amountToTopupInt = round(
        toNumber(amountToTopup) * getCurrency(unit).precision,
        0,
      )

      WalletTask.topup(
        mintBalanceToTopup as MintBalance,
        amountToTopupInt,
        unit,
        memo,
        contactToSendTo,
      )
    }

    const onMintBalanceCancel = async function () {
      setIsMintSelectorVisible(false)
    }

    const sendAsNostrDM = async function () {
      try {
        setIsNostrDMSending(true)
        const senderPubkey = walletProfileStore.pubkey
        const receiverPubkey = contactToSendTo?.pubkey

        // redable message
        const message = translate('topup.nostrDMreceived', {
          npub: walletProfileStore.npub,
          amount: amountToTopup,
          currency: getCurrency(unit).code
        })
        // invoice
        let content = message + ' \n' + invoiceToPay + ' \n'
        // parsable memo that overrides static default mint invoice description
        if (memo) {
          content = content + `Memo: ${memo}`
        }

        const encryptedContent = await NostrClient.encryptNip04(
          receiverPubkey as string,
          content as string,
        )

        // log.trace('Relays', relaysToShareTo)

        const dmEvent: NostrUnsignedEvent = {
          kind: 4,
          pubkey: senderPubkey,
          tags: [
            ['p', receiverPubkey as string],
            ['from', walletProfileStore.nip05],
          ],
          content: encryptedContent,
          created_at: Math.floor(Date.now() / 1000),
        }

        const sentEvent: Event | undefined = await NostrClient.publish(
          dmEvent,
          relaysToShareTo,
        )

        setIsNostrDMSending(false)

        if (sentEvent) {
          setIsNostrDMSuccess(true)

          const transaction = transactionsStore.findById(
            transactionId as number,
          )

          if (!transaction || !transaction.data) {
            return
          }

          const updated = JSON.parse(transaction.data)

          if (updated.length > 1) {
            updated[1].sentToRelays = relaysToShareTo
            updated[1].sentEvent = sentEvent

            await transactionsStore.updateStatus(
              // status does not change, just add event and relay info to tx.data
              transactionId as number,
              TransactionStatus.PENDING,
              JSON.stringify(updated),
            )
          }
        } else {
          setInfo(translate('topup.relayMissingSentEvent'))
        }
      } catch (e: any) {
        handleError(e)
      }
    }

    const gotoContacts = function () {
      navigation.navigate('ContactsNavigator', {
        screen: 'Contacts',
        params: {
          paymentOption: ReceiveOption.SEND_PAYMENT_REQUEST,
        },
      })
    }

    const onLnurlWithdraw = async function () {
      try {
        setIsWithdrawRequestSending(true) // replace, not working
        const result = await LnurlClient.withdraw(
          lnurlWithdrawParams as LNURLWithdrawParams,
          invoiceToPay,
        )
        log.trace('Withdraw result', result, 'onLnurlWithdraw')

        if (result.status === 'OK') {
          setIsWithdrawRequestSuccess(true)
          setLnurlWithdrawResult(result)
          setIsWithdrawRequestSending(false)
          return
        }

        const transaction = transactionsStore.findById(transactionId as number)

        if (!transaction) {
          throw new AppError(
            Err.NOTFOUND_ERROR,
            'Could not find transaction in the app state.',
            {transactionId},
          )
        }

        const updated = JSON.parse(transaction.data)

        updated.push({
          status: TransactionStatus.ERROR,
          error: result,
        })

        await transactionsStore.updateStatus(
          transactionId as number,
          TransactionStatus.ERROR,
          JSON.stringify(updated),
        )

        setResultModalInfo({
          status: TransactionStatus.ERROR,
          message: JSON.stringify(result),
        })

        toggleWithdrawModal()
        setIsResultModalVisible(true)
        return
      } catch (e: any) {
        handleError(e)
      }
    }

    const resetState = function () {
      // reset state so it does not interfere next payment
      setAmountToTopup('')
      setMemo('')
      setIsAmountEndEditing(false)
      setIsMemoEndEditing(false)
      setIsMintSelectorVisible(false)
      setIsNostrDMModalVisible(false)
      setIsWithdrawModalVisible(false)
      setIsWithdrawRequestSending(false)
      setPaymentOption(ReceiveOption.SHOW_INVOICE)

      navigation.popToTop()
    }

    const handleError = function (e: AppError): void {
      setIsLoading(false)
      setError(e)
    }

    const headerBg = useThemeColor('header')

    const getAmountTitle = function () {
      switch (paymentOption) {
        case ReceiveOption.SEND_PAYMENT_REQUEST:
          return translate("amount.requested")
        case ReceiveOption.LNURL_WITHDRAW:
          return translate("amount.withdraw")
        default:
          return translate("amount.topup")
      }
    }
    // const inputBg = useThemeColor('background')
    const satsColor = colors.palette.primary200
    const warningColor = useThemeColor('warn')

    return (
      <Screen preset="fixed" contentContainerStyle={$screen}>
        <MintHeader
          mint={
            mintBalanceToTopup
              ? mintsStore.findByUrl(mintBalanceToTopup?.mintUrl)
              : undefined
          }
          unit={unit}
          navigation={navigation}
        />
        <View style={[$headerContainer, {backgroundColor: headerBg}]}>
          <View style={$amountContainer}>
            <TextInput
              ref={amountInputRef}
              onChangeText={amount => setAmountToTopup(amount)}
              onEndEditing={onAmountEndEditing}
              value={amountToTopup}
              style={$amountInput}
              maxLength={9}
              keyboardType="numeric"
              selectTextOnFocus={true}
              editable={
                transactionStatus === TransactionStatus.PENDING ? false : true
              }
            />
            <Text
              size="sm"
              text={getAmountTitle()}
              style={{color: 'white', textAlign: 'center'}}
            />
          </View>
        </View>
        <View style={$contentContainer}>
          {!invoiceToPay && (
            <Card
              style={$memoCard}
              ContentComponent={
                <View style={$memoContainer}>
                  <TextInput
                    ref={memoInputRef}
                    onChangeText={memo => setMemo(memo)}
                    onEndEditing={onMemoEndEditing}
                    value={`${memo}`}
                    style={$memoInput}
                    maxLength={200}
                    keyboardType="default"
                    selectTextOnFocus={true}
                    placeholder={translate('payerMemo')}
                    editable={
                      transactionStatus === TransactionStatus.PENDING
                        ? false
                        : true
                    }
                  />
                  <Button
                    preset="secondary"
                    style={$memoButton}
                    text="Done"
                    onPress={onMemoDone}
                    disabled={
                      transactionStatus === TransactionStatus.PENDING
                        ? true
                        : false
                    }
                  />
                </View>
              }
            />
          )}

          {isMintSelectorVisible && (
            <MintBalanceSelector
              mintBalances={availableMintBalances}
              selectedMintBalance={mintBalanceToTopup as MintBalance}
              unit={unit}
              title={translate("topup.mint")}
              confirmTitle={translate("common.confirmCreateInvoice")}
              onMintBalanceSelect={onMintBalanceSelect}
              onCancel={onMintBalanceCancel}
              onMintBalanceConfirm={onMintBalanceConfirm}
            />
          )}
          {transactionStatus === TransactionStatus.PENDING &&
            invoiceToPay &&
            paymentOption && (
              <>
                <QRCodeBlock
                  qrCodeData={invoiceToPay as string}
                  title="Invoice to pay"
                  size={270}
                />
                <InvoiceOptionsBlock
                  toggleNostrDMModal={toggleNostrDMModal}
                  toggleWithdrawModal={toggleWithdrawModal}
                  paymentOption={paymentOption}
                  contactToSendTo={contactToSendTo}
                  gotoContacts={gotoContacts}
                />
              </>
            )}
          {transaction && transactionStatus === TransactionStatus.COMPLETED && (
            <Card
              style={{padding: spacing.medium}}
              ContentComponent={
                <>
                  <TranItem
                    label="topup.to"
                    isFirst={true}
                    value={
                      mintsStore.findByUrl(transaction.mint)
                        ?.shortname as string
                    }
                  />
                  {transaction.memo && (
                    <TranItem
                      label="receiverMemo"
                      value={transaction?.memo as string}
                    />
                  )}
                  <TranItem
                    label="transactionCommon.feePaid"
                    value={transaction.fee || 0}
                    unit={unit}
                    isCurrency={true}
                  />
                  <TranItem
                    label="tranDetailScreen.status"
                    value={transaction.status as string}
                  />
                </>
              }
            />
          )}
          {transactionStatus === TransactionStatus.COMPLETED && (
            <View style={$bottomContainer}>
              <View style={$buttonContainer}>
                <Button
                  preset="secondary"
                  tx='common.close'
                  onPress={resetState}
                />
              </View>
            </View>
          )}
          {isLoading && <Loading />}
          {info && <InfoModal message={info} />}
        </View>
        <BottomModal
          isVisible={isNostrDMModalVisible ? true : false}
          ContentComponent={
            isNostrDMSuccess ? (
              <NostrDMSuccessBlock
                toggleNostrDMModal={toggleNostrDMModal}
                contactToSendFrom={contactToSendFrom as Contact}
                contactToSendTo={contactToSendTo as Contact}
                amountToTopup={amountToTopup}
                onClose={resetState}
              />
            ) : (
              <SendAsNostrDMBlock
                toggleNostrDMModal={toggleNostrDMModal}
                encodedInvoiceToSend={invoiceToPay as string}
                contactToSendFrom={contactToSendFrom as Contact}
                contactToSendTo={contactToSendTo as Contact}
                relaysToShareTo={relaysToShareTo}
                amountToTopup={amountToTopup}
                unit={unit}
                sendAsNostrDM={sendAsNostrDM}
                isNostrDMSending={isNostrDMSending}
              />
            )
          }
          onBackButtonPress={toggleNostrDMModal}
          onBackdropPress={toggleNostrDMModal}
        />
        <BottomModal
          isVisible={isWithdrawModalVisible ? true : false}
          style={{alignItems: 'stretch'}}
          ContentComponent={
            isWithdrawRequestSuccess ? (
              <LnurlWithdrawSuccessBlock
                toggleWithdrawModal={toggleWithdrawModal}
                amountToTopup={amountToTopup}
                lnurlWithdrawParams={lnurlWithdrawParams as LNURLWithdrawParams}
                lnurlWithdrawResult={lnurlWithdrawResult as LnurlWithdrawResult}
                onClose={resetState}
              />
            ) : (
              <LnurlWithdrawBlock
                toggleWithdrawModal={toggleWithdrawModal}
                amountToTopup={amountToTopup}
                mintBalanceToTopup={mintBalanceToTopup as MintBalance}
                lnurlWithdrawParams={lnurlWithdrawParams as LNURLWithdrawParams}
                memo={memo}
                onLnurlWithdraw={onLnurlWithdraw}
                isWithdrawRequestSending={isWithdrawRequestSending}
              />
            )
          }
          onBackButtonPress={toggleWithdrawModal}
          onBackdropPress={toggleWithdrawModal}
        />
        <BottomModal
          isVisible={isResultModalVisible ? true : false}
          ContentComponent={
            <>
              {resultModalInfo &&
                transactionStatus === TransactionStatus.COMPLETED && (
                  <>
                    <ResultModalInfo
                      icon="faCheckCircle"
                      iconColor={colors.palette.success200}
                      title={translate('common.success')}
                      message={resultModalInfo?.message}
                    />
                    <View style={$buttonContainer}>
                      <Button
                        preset="secondary"
                        tx='common.close'
                        onPress={() => navigation.navigate('Wallet', {})}
                      />
                    </View>
                  </>
                )}
              {resultModalInfo &&
                transactionStatus === TransactionStatus.ERROR && (
                  <>
                    <ResultModalInfo
                      icon="faTriangleExclamation"
                      iconColor={colors.palette.angry500}
                      title={resultModalInfo?.title || translate('topup.failed')}
                      message={resultModalInfo?.message}
                    />
                    <View style={$buttonContainer}>
                      <Button
                        preset="secondary"
                        tx='common.close'
                        onPress={toggleResultModal}
                      />
                    </View>
                  </>
                )}
            </>
          }
          onBackButtonPress={toggleResultModal}
          onBackdropPress={toggleResultModal}
        />
        {error && <ErrorModal error={error} />}
        {info && <InfoModal message={info} />}
      </Screen>
    )
  },
)

const InvoiceOptionsBlock = observer(function (props: {
  toggleNostrDMModal: any
  toggleWithdrawModal: any
  contactToSendTo?: Contact
  paymentOption: ReceiveOption
  gotoContacts: any
}) {
  return (
    <View style={{flex: 1}}>
      <View style={$bottomContainer}>
        <View style={$buttonContainer}>
          {props.contactToSendTo ? (
            <Button
              text={translate("topup.sendToNip", { 
                sendToNip05: props.contactToSendTo.nip05
              })}
              preset="secondary"
              onPress={props.toggleNostrDMModal}
              style={{maxHeight: 50}}
              LeftAccessory={() => (
                <Icon
                  icon="faPaperPlane"
                  // color="white"
                  size={spacing.medium}
                />
              )}
            />
          ) : (
            <Button
              tx="topup.sendToContact"
              preset="secondary"
              onPress={props.gotoContacts}
              style={{maxHeight: 50}}
              LeftAccessory={() => (
                <Icon
                  icon="faPaperPlane"
                  // color="white"
                  size={spacing.medium}
                />
              )}
            />
          )}
          {props.paymentOption === ReceiveOption.LNURL_WITHDRAW && (
            <Button
              tx="topup.withdraw"
              preset="secondary"
              onPress={props.toggleWithdrawModal}
              style={{marginLeft: spacing.medium}}
              LeftAccessory={() => (
                <Icon
                  icon="faArrowTurnDown"
                  // color="white"
                  size={spacing.medium}
                />
              )}
            />
          )}
        </View>
      </View>
    </View>
  )
})

const SendAsNostrDMBlock = observer(function (props: {
  toggleNostrDMModal: any
  encodedInvoiceToSend: string
  contactToSendFrom: Contact
  contactToSendTo: Contact
  relaysToShareTo: string[]
  amountToTopup: string
  unit: MintUnit
  sendAsNostrDM: any
  isNostrDMSending: boolean
}) {
  const sendBg = useThemeColor('background')
  const tokenTextColor = useThemeColor('textDim')

  return (
    <View style={$bottomModal}>
      <NostrDMInfoBlock
        contactToSendFrom={props.contactToSendFrom as NostrProfile}
        amountToTopup={props.amountToTopup}
        unit={props.unit}
        contactToSendTo={props.contactToSendTo as NostrProfile}
      />
      <ScrollView
        style={[
          $tokenContainer,
          {backgroundColor: sendBg, marginHorizontal: spacing.small},
        ]}>
        <Text
          selectable
          text={props.encodedInvoiceToSend}
          style={{color: tokenTextColor, paddingBottom: spacing.medium}}
          size="xxs"
        />
      </ScrollView>
      {props.isNostrDMSending ? (
        <View style={[$buttonContainer, {minHeight: verticalScale(55)}]}>
          <Loading />
        </View>
      ) : (
        <View style={$buttonContainer}>
          <Button
            tx="topup.sendRequest"
            onPress={props.sendAsNostrDM}
            style={{marginRight: spacing.medium}}
            LeftAccessory={() => (
              <Icon
                icon="faPaperPlane"
                color="white"
                size={spacing.medium}
                // containerStyle={{marginRight: spacing.small}}
              />
            )}
          />
          <Button
            preset="tertiary"
            tx="common.close"
            onPress={props.toggleNostrDMModal}
          />
        </View>
      )}
    </View>
  )
})

const NostrDMSuccessBlock = observer(function (props: {
  toggleNostrDMModal: any
  contactToSendFrom: Contact
  contactToSendTo: Contact
  amountToTopup: string
  onClose: any
}) {
  return (
    <View style={$bottomModal}>
      {/* <NostrDMInfoBlock
            contactToSendFrom={props.contactToSendFrom}
            amountToTopup={props.amountToTopup}
            contactToSendTo={props.contactToSendTo}
        /> */}
      <ResultModalInfo
        icon="faCheckCircle"
        iconColor={colors.palette.success200}
        title={translate('common.success')}
        message={translate("walletScreen.paymentSentSuccess")}
      />
      <View style={$buttonContainer}>
        <Button
          preset="secondary"
          tx={'common.close'}
          onPress={props.onClose}
        />
      </View>
    </View>
  )
})

const NostrDMInfoBlock = observer(function (props: {
  contactToSendFrom: NostrProfile
  amountToTopup: string
  unit: MintUnit
  contactToSendTo: NostrProfile
}) {
  const {walletProfileStore} = useStores()
  const tokenTextColor = useThemeColor('textDim')

  return (
    <View
      style={{
        flexDirection: 'row',
        justifyContent: 'space-around',
        alignItems: 'center',
        marginBottom: spacing.medium,
      }}>
      <View style={{flexDirection: 'column', alignItems: 'center', width: 100}}>
        <Image
          style={[
            $profileIcon,
            {
              width: 40,
              height: walletProfileStore.isOwnProfile ? 40 : 43,
              borderRadius: walletProfileStore.isOwnProfile ? 20 : 0,
            },
          ]}
          source={{
            uri: getImageSource(props.contactToSendFrom.picture as string),
          }}
        />
        <Text
          size="xxs"
          style={{color: tokenTextColor}}
          text={props.contactToSendFrom.name}
        />
      </View>
      <Text
        size="xxs"
        style={{
          color: tokenTextColor,
          textAlign: 'center',
          marginLeft: 30,
          marginBottom: 20,
        }}
        text="..........."
      />
      <View style={{flexDirection: 'column', alignItems: 'center'}}>
        <Text
          size="xxs"
          style={{color: tokenTextColor, marginTop: -20}}
          text={`requests`}
        />
        <Icon
          icon="faPaperPlane"
          size={spacing.medium}
          color={tokenTextColor}
        />
        <Text
          size="xxs"
          style={{color: tokenTextColor, marginBottom: -10}}
          text={`${props.amountToTopup} ${getCurrency(props.unit).code}`}
        />
      </View>
      <Text
        size="xxs"
        style={{
          color: tokenTextColor,
          textAlign: 'center',
          marginRight: 30,
          marginBottom: 20,
        }}
        text="..........."
      />
      <View style={{flexDirection: 'column', alignItems: 'center', width: 100}}>
        {props.contactToSendTo.picture ? (
          <View style={{borderRadius: 20, overflow: 'hidden'}}>
            <Image
              style={[
                $profileIcon,
                {
                  width: 40,
                  height: 40,
                },
              ]}
              source={{
                uri: getImageSource(props.contactToSendTo.picture as string),
              }}
            />
          </View>
        ) : (
          <Icon icon="faCircleUser" size={38} color={tokenTextColor} />
        )}
        <Text
          size="xxs"
          style={{color: tokenTextColor}}
          text={props.contactToSendTo.name}
        />
      </View>
    </View>
  )
})

const LnurlWithdrawBlock = observer(function (props: {
  toggleWithdrawModal: any
  amountToTopup: string
  mintBalanceToTopup: MintBalance
  lnurlWithdrawParams: any
  memo: string
  onLnurlWithdraw: any
  isWithdrawRequestSending: boolean
}) {
  return (
    <View style={[$bottomModal, {alignItems: 'stretch'}]}>
      <Text
        style={{textAlign: 'center', marginBottom: spacing.small}}
        text={props.lnurlWithdrawParams.domain}
        preset={'subheading'}
      />
      <ListItem
        leftIcon="faCheckCircle"
        leftIconColor={colors.palette.success200}
        tx="topup.withdrawalAvailable"
        subText={translate("topup.withdrawAvailableDesc", {
          amount: roundDown( props.lnurlWithdrawParams.maxWithdrawable / 1000, 0),
          code: CurrencyCode.SATS
        })}
        topSeparator={true}
      />
      <ListItem
        leftIcon="faCheckCircle"
        leftIconColor={colors.palette.success200}
        text={translate("topup.invoiceCreatedParam", {
          amount: props.amountToTopup,
          code: CurrencyCode.SATS
        })}
        subText={translate("topup.invoiceCreatedDescParam", {
          mintUrl: props.mintBalanceToTopup.mintUrl
        })}
        bottomSeparator={true}
      />
      {props.isWithdrawRequestSending ? (
        <View style={[$buttonContainer, {marginTop: spacing.medium}]}>
          <Loading />
        </View>
      ) : (
        <View style={[$buttonContainer, {marginTop: spacing.medium}]}>
          <Button
            tx="topup.withdraw"
            onPress={props.onLnurlWithdraw}
            style={{marginRight: spacing.medium}}
            LeftAccessory={() => (
              <Icon
                icon="faArrowTurnDown"
                color="white"
                size={spacing.medium}
                // containerStyle={{marginRight: spacing.small}}
              />
            )}
          />
          <Button
            preset="tertiary"
            tx='common.cancel'
            onPress={props.toggleWithdrawModal}
          />
        </View>
      )}
    </View>
  )
})

const LnurlWithdrawSuccessBlock = observer(function (props: {
  toggleWithdrawModal: any
  amountToTopup: string
  lnurlWithdrawParams: LNURLWithdrawParams
  lnurlWithdrawResult: LnurlWithdrawResult
  onClose: any
}) {
  return (
    <View style={$bottomModal}>
      <ResultModalInfo
        icon="faCheckCircle"
        iconColor={colors.palette.success200}
        title={translate("common.success")}
        message={`Withdrawal request has been received by ${props.lnurlWithdrawParams.domain}.`}
      />
      <View style={$buttonContainer}>
        <Button
          preset="secondary"
          tx='common.close'
          onPress={props.onClose}
        />
      </View>
    </View>
  )
})

const $screen: ViewStyle = {
  flex: 1,
}

const $headerContainer: TextStyle = {
  alignItems: 'center',
  padding: spacing.extraSmall,
  paddingTop: 0,
  height: spacing.screenHeight * 0.2,
}

const $amountContainer: ViewStyle = {}

const $amountInput: TextStyle = {
  borderRadius: spacing.small,
  margin: 0,
  padding: 0,
  fontSize: moderateVerticalScale(48),
  fontFamily: typography.primary?.medium,
  textAlign: 'center',
  color: 'white',
}

const $contentContainer: TextStyle = {
  flex: 1,
  padding: spacing.extraSmall,
  marginTop: -spacing.extraLarge * 2,
}

const $memoCard: ViewStyle = {
  marginBottom: spacing.small,
}

const $memoContainer: ViewStyle = {
  flex: 1,
  flexDirection: 'row',
  justifyContent: 'center',
  alignItems: 'center',
}

const $memoInput: TextStyle = {
  flex: 1,
  borderRadius: spacing.small,
  fontSize: 16,
  textAlignVertical: 'center',
  marginRight: spacing.small,
}

const $tokenContainer: ViewStyle = {
  borderRadius: spacing.small,
  alignSelf: 'stretch',
  padding: spacing.small,
  maxHeight: 150,
  marginTop: spacing.small,
  marginBottom: spacing.large,
  // marginHorizontal: spacing.small
}

const $memoButton: ViewStyle = {
  maxHeight: 50,
}

const $card: ViewStyle = {
  marginBottom: spacing.small,
  paddingTop: 0,
}

const $item: ViewStyle = {
  paddingHorizontal: spacing.small,
  paddingLeft: 0,
}

const $bottomModal: ViewStyle = {
  alignItems: 'center',
  paddingVertical: spacing.large,
}

const $buttonContainer: ViewStyle = {
  flexDirection: 'row',
  alignSelf: 'center',
}

const $profileIcon: ImageStyle = {
  padding: spacing.medium,
}

const $bottomContainer: ViewStyle = {
  // position: 'absolute',
  bottom: 0,
  left: 0,
  right: 0,
  flex: 1,
  justifyContent: 'flex-end',
  marginBottom: spacing.medium,
  alignSelf: 'stretch',
  // opacity: 0,
}<|MERGE_RESOLUTION|>--- conflicted
+++ resolved
@@ -154,15 +154,9 @@
         }        
         const timer = setTimeout(() => focus(), 400)
 
-<<<<<<< HEAD
-      return () => {
-        clearTimeout(timer)
-      }
-=======
         return () => {
             clearTimeout(timer)
         }
->>>>>>> edc76260
     }, [])
 
     useEffect(() => {
