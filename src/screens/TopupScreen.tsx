import {observer} from 'mobx-react-lite'
import React, {FC, useEffect, useState, useRef, useCallback} from 'react'
import {
  UIManager,
  Platform,
  Alert,
  TextInput,
  TextStyle,
  View,
  ViewStyle,
  LayoutAnimation,
  ScrollView,
  Share,
  Image,
  ImageStyle,
} from 'react-native'
import {spacing, useThemeColor, colors, typography} from '../theme'
import {WalletStackScreenProps} from '../navigation'
import {
  Button,
  Icon,
  Card,
  Screen,
  Loading,
  InfoModal,
  ErrorModal,
  ListItem,
  BottomModal,
  Text,
} from '../components'
import {TransactionStatus, Transaction} from '../models/Transaction'
import {useStores} from '../models'
import {
  NostrClient,
  NostrProfile,
  NostrUnsignedEvent,
  TransactionTaskResult,
  WalletTask,
} from '../services'
import {log} from '../services/logService'
import AppError, {Err} from '../utils/AppError'

import {Mint, MintBalance} from '../models/Mint'
import EventEmitter from '../utils/eventEmitter'
import {ResultModalInfo} from './Wallet/ResultModalInfo'
import {useFocusEffect} from '@react-navigation/native'
import {Contact, ContactType} from '../models/Contact'
import {getImageSource, infoMessage} from '../utils/utils'
import {ReceiveOption} from './ReceiveOptionsScreen'
import {LNURLWithdrawParams} from 'js-lnurl'
import {round, roundDown, roundUp, toNumber} from '../utils/number'
import {LnurlClient, LnurlWithdrawResult} from '../services/lnurlService'
import {
  moderateVerticalScale,
  verticalScale,
} from '@gocodingnow/rn-size-matters'
import {
  CurrencyCode,
  MintUnit,
  formatCurrency,
  getCurrency,
} from '../services/wallet/currency'
import {MintHeader} from './Mints/MintHeader'
import useIsInternetReachable from '../utils/useIsInternetReachable'
import {MintBalanceSelector} from './Mints/MintBalanceSelector'
import {QRCodeBlock} from './Wallet/QRCode'
import numbro from 'numbro'
<<<<<<< HEAD
import {MintListItem} from './Mints/MintListItem'
import {TranItem} from './TranDetailScreen'
import {translate} from '../i18n'
=======
import { TranItem } from './TranDetailScreen'
>>>>>>> 1a63f6f1

if (
  Platform.OS === 'android' &&
  UIManager.setLayoutAnimationEnabledExperimental
) {
  UIManager.setLayoutAnimationEnabledExperimental(true)
}

export const TopupScreen: FC<WalletStackScreenProps<'Topup'>> = observer(
  function TopupScreen({navigation, route}) {
    const isInternetReachable = useIsInternetReachable()

    const {
      proofsStore,
      mintsStore,
      walletProfileStore,
      transactionsStore,
      relaysStore,
    } = useStores()
    const amountInputRef = useRef<TextInput>(null)
    const memoInputRef = useRef<TextInput>(null)
    // const tokenInputRef = useRef<TextInput>(null)

    const [paymentOption, setPaymentOption] = useState<ReceiveOption>(
      ReceiveOption.SHOW_INVOICE,
    )
    const [amountToTopup, setAmountToTopup] = useState<string>('0')
    const [unit, setUnit] = useState<MintUnit>('sat')
    const [contactToSendFrom, setContactToSendFrom] = useState<
      Contact | undefined
    >()
    const [contactToSendTo, setContactToSendTo] = useState<
      Contact | undefined
    >()
    const [relaysToShareTo, setRelaysToShareTo] = useState<string[]>([])
    const [lnurlWithdrawParams, setLnurlWithdrawParams] = useState<
      LNURLWithdrawParams | undefined
    >()
    const [memo, setMemo] = useState('')
    const [availableMintBalances, setAvailableMintBalances] = useState<
      MintBalance[]
    >([])
    const [mintBalanceToTopup, setMintBalanceToTopup] = useState<
      MintBalance | undefined
    >(undefined)
    const [transactionStatus, setTransactionStatus] = useState<
      TransactionStatus | undefined
    >()
    const [transactionId, setTransactionId] = useState<number | undefined>()
    const [transaction, setTransaction] = useState<Transaction | undefined>()
    const [invoiceToPay, setInvoiceToPay] = useState<string>('')
    const [lnurlWithdrawResult, setLnurlWithdrawResult] = useState<
      LnurlWithdrawResult | undefined
    >()

    const [info, setInfo] = useState('')
    const [error, setError] = useState<AppError | undefined>()
    const [isAmountEndEditing, setIsAmountEndEditing] = useState<boolean>(false)
    const [isMemoEndEditing, setIsMemoEndEditing] = useState<boolean>(false)

    const [resultModalInfo, setResultModalInfo] = useState<
      {status: TransactionStatus; title?: string; message: string} | undefined
    >()

    const [isLoading, setIsLoading] = useState(false)
    const [isMintSelectorVisible, setIsMintSelectorVisible] = useState(false)
    const [isQRModalVisible, setIsQRModalVisible] = useState(false)
    const [isNostrDMModalVisible, setIsNostrDMModalVisible] = useState(false)
    const [isWithdrawModalVisible, setIsWithdrawModalVisible] = useState(false)
    const [isTopupTaskSentToQueue, setIsTopupTaskSentToQueue] = useState(false)
    const [isResultModalVisible, setIsResultModalVisible] = useState(false)
    const [isNostrDMSending, setIsNostrDMSending] = useState(false)
    const [isNostrDMSuccess, setIsNostrDMSuccess] = useState(false)
    const [isWithdrawRequestSending, setIsWithdrawRequestSending] =
      useState(false)
    const [isWithdrawRequestSuccess, setIsWithdrawRequestSuccess] =
      useState(false)

    useEffect(() => {
<<<<<<< HEAD
      const focus = () => {
        amountInputRef && amountInputRef.current
          ? amountInputRef.current.focus()
          : false
      }
      const timer = setTimeout(() => focus(), 100)

      return () => {
        clearTimeout(timer)
      }
=======
        const focus = () => {
            amountInputRef && amountInputRef.current
            ? amountInputRef.current.focus()
            : false
        }        
        const timer = setTimeout(() => focus(), 400)

        return () => {
            clearTimeout(timer)
        }
>>>>>>> 1a63f6f1
    }, [])

    useEffect(() => {
      const setUnitAndMint = () => {
        try {
          const {unit, mintUrl} = route.params
          if (!unit) {
            throw new AppError(
              Err.VALIDATION_ERROR,
              translate('missingMintUnitRouteParamsError')
            )
          }

          setUnit(unit)

          if (mintUrl) {
            const mintBalance = proofsStore.getMintBalance(mintUrl)
            setMintBalanceToTopup(mintBalance)
          }
        } catch (e: any) {
          handleError(e)
        }
      }

      setUnitAndMint()
      return () => {}
    }, [])

    // Send to contact and LNURL withdraw topup inititalization
    useFocusEffect(
      useCallback(() => {
        const {paymentOption, contact} = route.params

        const prepareSendToContact = () => {
          try {
            let relays: string[] = []
            log.trace(
              '[prepareSendToContact] selected contact',
              contact,
              paymentOption,
            )

            if (contact?.type === ContactType.PUBLIC) {
              relays = relaysStore.allPublicUrls
            } else {
              relays = relaysStore.allUrls
            }

            if (!relays) {
              throw new AppError(Err.VALIDATION_ERROR, translate("nostr.missingRelaysError"))
            }

            const {pubkey, npub, name, picture} = walletProfileStore

            const contactFrom: Contact = {
              pubkey,
              npub,
              name,
              picture,
            }

            setPaymentOption(paymentOption!)
            setContactToSendFrom(contactFrom)
            setContactToSendTo(contact)
            setRelaysToShareTo(relays)

            if (invoiceToPay) {
              toggleNostrDMModal() // open if we already have an invoice
            }

            //reset
            navigation.setParams({
              paymentOption: undefined,
              contact: undefined,
            })
          } catch (e: any) {
            handleError(e)
          }
        }

        const prepareLnurlWithdraw = () => {
          try {
            const {lnurlParams} = route.params
            if (!lnurlParams) {
              throw new AppError(Err.VALIDATION_ERROR, translate("missingLNURLParamsError"))
            }

            const amountSats = roundDown(lnurlParams.maxWithdrawable / 1000, 0)

            setAmountToTopup(`${amountSats}`)
            setLnurlWithdrawParams(lnurlParams)
            setMemo(lnurlParams.defaultDescription)
            setPaymentOption(ReceiveOption.LNURL_WITHDRAW)
          } catch (e: any) {
            handleError(e)
          }
        }

        if (
          paymentOption &&
          contact &&
          paymentOption === ReceiveOption.SEND_PAYMENT_REQUEST
        ) {
          prepareSendToContact()
        }

        if (paymentOption && paymentOption === ReceiveOption.LNURL_WITHDRAW) {
          prepareLnurlWithdraw()
        }
      }, [route.params?.paymentOption]),
    )

    useEffect(() => {
      const handleTopupTaskResult = async (result: TransactionTaskResult) => {
        log.trace('handleTopupTaskResult event handler triggered')

        setIsLoading(false)

        const {status, id} = result.transaction as Transaction
        setTransactionStatus(status)
        setTransactionId(id)

        if (result.encodedInvoice) {
          setInvoiceToPay(result.encodedInvoice)
        }

        if (result.error) {
          setResultModalInfo({
            status: result.transaction?.status as TransactionStatus,
            title: result.error.params?.message
              ? result.error.message
              : translate("topup.failed"),
            message: result.error.params?.message || result.error.message,
          })
          setIsResultModalVisible(true)
          return
        }

        if (paymentOption === ReceiveOption.SEND_PAYMENT_REQUEST) {
          toggleNostrDMModal()
        }

        if (paymentOption === ReceiveOption.LNURL_WITHDRAW) {
          toggleWithdrawModal()
        }

        setIsMintSelectorVisible(false)
      }

      // Subscribe to the 'sendCompleted' event
      EventEmitter.on('ev_topupTask_result', handleTopupTaskResult)

      // Unsubscribe from the 'sendCompleted' event on component unmount
      return () => {
        EventEmitter.off('ev_topupTask_result', handleTopupTaskResult)
      }
    }, [isTopupTaskSentToQueue])

    useEffect(() => {
      const handlePendingTopupTaskResult = (result: TransactionTaskResult) => {
        log.trace('[handlePendingTopupTaskResult] event handler triggered')

        if (!transactionId) {
          return
        }

        // Filter and handle events only for this topup transactionId
        if (result.transaction?.id === transactionId) {
          // Show result modal only on completed topup
          if (result.transaction.status !== TransactionStatus.COMPLETED) {
            return
          }

          log.trace(
            '[handlePendingTopupTaskResult]',
            'Invoice has been paid and new proofs received',
          )

          setResultModalInfo({
            status: result.transaction.status,
            message: result.message,
          })

          setTransactionStatus(TransactionStatus.COMPLETED)
          setTransaction(result.transaction)
          setIsQRModalVisible(false)
          setIsNostrDMModalVisible(false)
          setIsWithdrawModalVisible(false)
          setIsResultModalVisible(true)
        }
      }

      EventEmitter.on(
        'ev__handlePendingTopupTask_result',
        handlePendingTopupTaskResult,
      )

      return () => {
        EventEmitter.off(
          'ev__handlePendingTopupTask_result',
          handlePendingTopupTaskResult,
        )
      }
    }, [transactionId])

    const toggleNostrDMModal = () =>
      setIsNostrDMModalVisible(previousState => !previousState)
    const toggleWithdrawModal = () =>
      setIsWithdrawModalVisible(previousState => !previousState)
    const toggleResultModal = () =>
      setIsResultModalVisible(previousState => !previousState)

    const onAmountEndEditing = function () {
      try {
        const precision = getCurrency(unit).precision
        const mantissa = getCurrency(unit).mantissa
        const amount = round(toNumber(amountToTopup) * precision, 0)

        log.trace('[onAmountEndEditing]', amount)

        if (!isInternetReachable) {
          setInfo(translate('common.offlinePretty'))
        }

        if (!amount || amount === 0) {
          infoMessage(translate('payCommon.amountZeroOrNegative'))
          return
        }

        if (
          lnurlWithdrawParams &&
          amount < roundUp(lnurlWithdrawParams?.minWithdrawable / 1000, 0)
        ) {
          infoMessage(
            translate('payCommon.minimumWithdraw', {
              amount: roundUp(lnurlWithdrawParams?.minWithdrawable / 1000, 0),
              currency: CurrencyCode.SATS,
            }),
          )
          return
        }

        const availableBalances = proofsStore.getMintBalancesWithUnit(unit)

        if (availableBalances.length === 0) {
          infoMessage(
            translate("topup.missingMintAddFirst"),
            translate("topup.missingMintAddFirstDesc"),
          )
          return
        }

        setAmountToTopup(
          `${numbro(amountToTopup).format({
            thousandSeparated: true,
            mantissa: getCurrency(unit).mantissa,
          })}`,
        ) // round amount based on currency format
        setAvailableMintBalances(availableBalances)

        // Default mint if not set from route params is the one with the highest balance to topup
        if (!mintBalanceToTopup) {
          setMintBalanceToTopup(availableBalances[0])
        }
        setIsAmountEndEditing(true)
        // We do not make memo focus mandatory
        LayoutAnimation.configureNext(LayoutAnimation.Presets.easeInEaseOut)
        // Show mint selector
        setIsMintSelectorVisible(true)
      } catch (e: any) {
        handleError(e)
      }
    }

    const onMemoEndEditing = function () {
      LayoutAnimation.configureNext(LayoutAnimation.Presets.easeInEaseOut)

      // Show mint selector
      if (availableMintBalances.length > 0) {
        setIsMintSelectorVisible(true)
      }
      setIsMemoEndEditing(true)
    }

    const onMemoDone = function () {
      if (parseInt(amountToTopup) > 0) {
        memoInputRef && memoInputRef.current
          ? memoInputRef.current.blur()
          : false
        amountInputRef && amountInputRef.current
          ? amountInputRef.current.blur()
          : false
        onMemoEndEditing()
      } else {
        amountInputRef && amountInputRef.current
          ? amountInputRef.current.focus()
          : false
      }
    }

    const onMintBalanceSelect = function (balance: MintBalance) {
      setMintBalanceToTopup(balance)
    }

    const onMintBalanceConfirm = async function () {
      if (!mintBalanceToTopup) {
        return
      }

      setIsLoading(true)
      setIsTopupTaskSentToQueue(true)

      const amountToTopupInt = round(
        toNumber(amountToTopup) * getCurrency(unit).precision,
        0,
      )

      WalletTask.topup(
        mintBalanceToTopup as MintBalance,
        amountToTopupInt,
        unit,
        memo,
        contactToSendTo,
      )
    }

    const onMintBalanceCancel = async function () {
      setIsMintSelectorVisible(false)
    }

    const sendAsNostrDM = async function () {
      try {
        setIsNostrDMSending(true)
        const senderPubkey = walletProfileStore.pubkey
        const receiverPubkey = contactToSendTo?.pubkey

        // redable message
        const message = translate('topup.nostrDMreceived', {
          npub: walletProfileStore.npub,
          amount: amountToTopup,
          currency: getCurrency(unit).code
        })
        // invoice
        let content = message + ' \n' + invoiceToPay + ' \n'
        // parsable memo that overrides static default mint invoice description
        if (memo) {
          content = content + `Memo: ${memo}`
        }

        const encryptedContent = await NostrClient.encryptNip04(
          receiverPubkey as string,
          content as string,
        )

        // log.trace('Relays', relaysToShareTo)

        const dmEvent: NostrUnsignedEvent = {
          kind: 4,
          pubkey: senderPubkey,
          tags: [
            ['p', receiverPubkey as string],
            ['from', walletProfileStore.nip05],
          ],
          content: encryptedContent,
          created_at: Math.floor(Date.now() / 1000),
        }

        const sentEvent: Event | undefined = await NostrClient.publish(
          dmEvent,
          relaysToShareTo,
        )

        setIsNostrDMSending(false)

        if (sentEvent) {
          setIsNostrDMSuccess(true)

          const transaction = transactionsStore.findById(
            transactionId as number,
          )

          if (!transaction || !transaction.data) {
            return
          }

          const updated = JSON.parse(transaction.data)

          if (updated.length > 1) {
            updated[1].sentToRelays = relaysToShareTo
            updated[1].sentEvent = sentEvent

            await transactionsStore.updateStatus(
              // status does not change, just add event and relay info to tx.data
              transactionId as number,
              TransactionStatus.PENDING,
              JSON.stringify(updated),
            )
          }
        } else {
          setInfo(translate('topup.relayMissingSentEvent'))
        }
      } catch (e: any) {
        handleError(e)
      }
    }

    const gotoContacts = function () {
      navigation.navigate('ContactsNavigator', {
        screen: 'Contacts',
        params: {
          paymentOption: ReceiveOption.SEND_PAYMENT_REQUEST,
        },
      })
    }

    const onLnurlWithdraw = async function () {
      try {
        setIsWithdrawRequestSending(true) // replace, not working
        const result = await LnurlClient.withdraw(
          lnurlWithdrawParams as LNURLWithdrawParams,
          invoiceToPay,
        )
        log.trace('Withdraw result', result, 'onLnurlWithdraw')

        if (result.status === 'OK') {
          setIsWithdrawRequestSuccess(true)
          setLnurlWithdrawResult(result)
          setIsWithdrawRequestSending(false)
          return
        }

        const transaction = transactionsStore.findById(transactionId as number)

        if (!transaction) {
          throw new AppError(
            Err.NOTFOUND_ERROR,
            'Could not find transaction in the app state.',
            {transactionId},
          )
        }

        const updated = JSON.parse(transaction.data)

        updated.push({
          status: TransactionStatus.ERROR,
          error: result,
        })

        await transactionsStore.updateStatus(
          transactionId as number,
          TransactionStatus.ERROR,
          JSON.stringify(updated),
        )

        setResultModalInfo({
          status: TransactionStatus.ERROR,
          message: JSON.stringify(result),
        })

        toggleWithdrawModal()
        setIsResultModalVisible(true)
        return
      } catch (e: any) {
        handleError(e)
      }
    }

    const resetState = function () {
      // reset state so it does not interfere next payment
      setAmountToTopup('')
      setMemo('')
      setIsAmountEndEditing(false)
      setIsMemoEndEditing(false)
      setIsMintSelectorVisible(false)
      setIsNostrDMModalVisible(false)
      setIsWithdrawModalVisible(false)
      setIsWithdrawRequestSending(false)
      setPaymentOption(ReceiveOption.SHOW_INVOICE)

      navigation.popToTop()
    }

    const handleError = function (e: AppError): void {
      setIsLoading(false)
      setError(e)
    }

    const headerBg = useThemeColor('header')

    const getAmountTitle = function () {
      switch (paymentOption) {
        case ReceiveOption.SEND_PAYMENT_REQUEST:
          return translate("amount.requested")
        case ReceiveOption.LNURL_WITHDRAW:
          return translate("amount.withdraw")
        default:
          return translate("amount.topup")
      }
    }
    // const inputBg = useThemeColor('background')
    const satsColor = colors.palette.primary200
    const warningColor = useThemeColor('warn')

    return (
      <Screen preset="fixed" contentContainerStyle={$screen}>
        <MintHeader
          mint={
            mintBalanceToTopup
              ? mintsStore.findByUrl(mintBalanceToTopup?.mintUrl)
              : undefined
          }
          unit={unit}
          navigation={navigation}
        />
        <View style={[$headerContainer, {backgroundColor: headerBg}]}>
          <View style={$amountContainer}>
            <TextInput
              ref={amountInputRef}
              onChangeText={amount => setAmountToTopup(amount)}
              onEndEditing={onAmountEndEditing}
              value={amountToTopup}
              style={$amountInput}
              maxLength={9}
              keyboardType="numeric"
              selectTextOnFocus={true}
              editable={
                transactionStatus === TransactionStatus.PENDING ? false : true
              }
            />
            <Text
              size="sm"
              text={getAmountTitle()}
              style={{color: 'white', textAlign: 'center'}}
            />
          </View>
        </View>
        <View style={$contentContainer}>
          {!invoiceToPay && (
            <Card
              style={$memoCard}
              ContentComponent={
                <View style={$memoContainer}>
                  <TextInput
                    ref={memoInputRef}
                    onChangeText={memo => setMemo(memo)}
                    onEndEditing={onMemoEndEditing}
                    value={`${memo}`}
                    style={$memoInput}
                    maxLength={200}
                    keyboardType="default"
                    selectTextOnFocus={true}
                    placeholder={translate('payerMemo')}
                    editable={
                      transactionStatus === TransactionStatus.PENDING
                        ? false
                        : true
                    }
                  />
                  <Button
                    preset="secondary"
                    style={$memoButton}
                    text="Done"
                    onPress={onMemoDone}
                    disabled={
                      transactionStatus === TransactionStatus.PENDING
                        ? true
                        : false
                    }
                  />
                </View>
              }
            />
          )}

          {isMintSelectorVisible && (
            <MintBalanceSelector
              mintBalances={availableMintBalances}
              selectedMintBalance={mintBalanceToTopup as MintBalance}
              unit={unit}
              title={translate("topup.mint")}
              confirmTitle={translate("common.confirmCreateInvoice")}
              onMintBalanceSelect={onMintBalanceSelect}
              onCancel={onMintBalanceCancel}
              onMintBalanceConfirm={onMintBalanceConfirm}
            />
          )}
          {transactionStatus === TransactionStatus.PENDING &&
            invoiceToPay &&
            paymentOption && (
              <>
                <QRCodeBlock
                  qrCodeData={invoiceToPay as string}
                  title="Invoice to pay"
                  size={270}
                />
                <InvoiceOptionsBlock
                  toggleNostrDMModal={toggleNostrDMModal}
                  toggleWithdrawModal={toggleWithdrawModal}
                  paymentOption={paymentOption}
                  contactToSendTo={contactToSendTo}
                  gotoContacts={gotoContacts}
                />
              </>
            )}
          {transaction && transactionStatus === TransactionStatus.COMPLETED && (
            <Card
              style={{padding: spacing.medium}}
              ContentComponent={
                <>
                  <TranItem
                    label="topup.to"
                    isFirst={true}
                    value={
                      mintsStore.findByUrl(transaction.mint)
                        ?.shortname as string
                    }
                  />
                  {transaction.memo && (
                    <TranItem
                      label="receiverMemo"
                      value={transaction?.memo as string}
                    />
                  )}
                  <TranItem
                    label="transactionCommon.feePaid"
                    value={transaction.fee || 0}
                    unit={unit}
                    isCurrency={true}
                  />
                  <TranItem
                    label="tranDetailScreen.status"
                    value={transaction.status as string}
                  />
                </>
              }
            />
          )}
          {transactionStatus === TransactionStatus.COMPLETED && (
            <View style={$bottomContainer}>
              <View style={$buttonContainer}>
                <Button
                  preset="secondary"
                  tx='common.close'
                  onPress={resetState}
                />
              </View>
            </View>
          )}
          {isLoading && <Loading />}
          {info && <InfoModal message={info} />}
        </View>
        <BottomModal
          isVisible={isNostrDMModalVisible ? true : false}
          ContentComponent={
            isNostrDMSuccess ? (
              <NostrDMSuccessBlock
                toggleNostrDMModal={toggleNostrDMModal}
                contactToSendFrom={contactToSendFrom as Contact}
                contactToSendTo={contactToSendTo as Contact}
                amountToTopup={amountToTopup}
                onClose={resetState}
              />
            ) : (
              <SendAsNostrDMBlock
                toggleNostrDMModal={toggleNostrDMModal}
                encodedInvoiceToSend={invoiceToPay as string}
                contactToSendFrom={contactToSendFrom as Contact}
                contactToSendTo={contactToSendTo as Contact}
                relaysToShareTo={relaysToShareTo}
                amountToTopup={amountToTopup}
                unit={unit}
                sendAsNostrDM={sendAsNostrDM}
                isNostrDMSending={isNostrDMSending}
              />
            )
          }
          onBackButtonPress={toggleNostrDMModal}
          onBackdropPress={toggleNostrDMModal}
        />
        <BottomModal
          isVisible={isWithdrawModalVisible ? true : false}
          style={{alignItems: 'stretch'}}
          ContentComponent={
            isWithdrawRequestSuccess ? (
              <LnurlWithdrawSuccessBlock
                toggleWithdrawModal={toggleWithdrawModal}
                amountToTopup={amountToTopup}
                lnurlWithdrawParams={lnurlWithdrawParams as LNURLWithdrawParams}
                lnurlWithdrawResult={lnurlWithdrawResult as LnurlWithdrawResult}
                onClose={resetState}
              />
            ) : (
              <LnurlWithdrawBlock
                toggleWithdrawModal={toggleWithdrawModal}
                amountToTopup={amountToTopup}
                mintBalanceToTopup={mintBalanceToTopup as MintBalance}
                lnurlWithdrawParams={lnurlWithdrawParams as LNURLWithdrawParams}
                memo={memo}
                onLnurlWithdraw={onLnurlWithdraw}
                isWithdrawRequestSending={isWithdrawRequestSending}
              />
            )
          }
          onBackButtonPress={toggleWithdrawModal}
          onBackdropPress={toggleWithdrawModal}
        />
        <BottomModal
          isVisible={isResultModalVisible ? true : false}
          ContentComponent={
            <>
              {resultModalInfo &&
                transactionStatus === TransactionStatus.COMPLETED && (
                  <>
                    <ResultModalInfo
                      icon="faCheckCircle"
                      iconColor={colors.palette.success200}
                      title={translate('common.success')}
                      message={resultModalInfo?.message}
                    />
                    <View style={$buttonContainer}>
                      <Button
                        preset="secondary"
                        tx='common.close'
                        onPress={() => navigation.navigate('Wallet', {})}
                      />
                    </View>
                  </>
                )}
              {resultModalInfo &&
                transactionStatus === TransactionStatus.ERROR && (
                  <>
                    <ResultModalInfo
                      icon="faTriangleExclamation"
                      iconColor={colors.palette.angry500}
                      title={resultModalInfo?.title || translate('topup.failed')}
                      message={resultModalInfo?.message}
                    />
                    <View style={$buttonContainer}>
                      <Button
                        preset="secondary"
                        tx='common.close'
                        onPress={toggleResultModal}
                      />
                    </View>
                  </>
                )}
            </>
          }
          onBackButtonPress={toggleResultModal}
          onBackdropPress={toggleResultModal}
        />
        {error && <ErrorModal error={error} />}
        {info && <InfoModal message={info} />}
      </Screen>
    )
  },
)

const InvoiceOptionsBlock = observer(function (props: {
  toggleNostrDMModal: any
  toggleWithdrawModal: any
  contactToSendTo?: Contact
  paymentOption: ReceiveOption
  gotoContacts: any
}) {
  return (
    <View style={{flex: 1}}>
      <View style={$bottomContainer}>
        <View style={$buttonContainer}>
          {props.contactToSendTo ? (
            <Button
              text={translate("topup.sendToNip", { 
                sendToNip05: props.contactToSendTo.nip05
              })}
              preset="secondary"
              onPress={props.toggleNostrDMModal}
              style={{maxHeight: 50}}
              LeftAccessory={() => (
                <Icon
                  icon="faPaperPlane"
                  // color="white"
                  size={spacing.medium}
                />
              )}
            />
          ) : (
            <Button
              tx="topup.sendToContact"
              preset="secondary"
              onPress={props.gotoContacts}
              style={{maxHeight: 50}}
              LeftAccessory={() => (
                <Icon
                  icon="faPaperPlane"
                  // color="white"
                  size={spacing.medium}
                />
              )}
            />
          )}
          {props.paymentOption === ReceiveOption.LNURL_WITHDRAW && (
            <Button
              tx="topup.withdraw"
              preset="secondary"
              onPress={props.toggleWithdrawModal}
              style={{marginLeft: spacing.medium}}
              LeftAccessory={() => (
                <Icon
                  icon="faArrowTurnDown"
                  // color="white"
                  size={spacing.medium}
                />
              )}
            />
          )}
        </View>
      </View>
    </View>
  )
})

const SendAsNostrDMBlock = observer(function (props: {
  toggleNostrDMModal: any
  encodedInvoiceToSend: string
  contactToSendFrom: Contact
  contactToSendTo: Contact
  relaysToShareTo: string[]
  amountToTopup: string
  unit: MintUnit
  sendAsNostrDM: any
  isNostrDMSending: boolean
}) {
  const sendBg = useThemeColor('background')
  const tokenTextColor = useThemeColor('textDim')

  return (
    <View style={$bottomModal}>
      <NostrDMInfoBlock
        contactToSendFrom={props.contactToSendFrom as NostrProfile}
        amountToTopup={props.amountToTopup}
        unit={props.unit}
        contactToSendTo={props.contactToSendTo as NostrProfile}
      />
      <ScrollView
        style={[
          $tokenContainer,
          {backgroundColor: sendBg, marginHorizontal: spacing.small},
        ]}>
        <Text
          selectable
          text={props.encodedInvoiceToSend}
          style={{color: tokenTextColor, paddingBottom: spacing.medium}}
          size="xxs"
        />
      </ScrollView>
      {props.isNostrDMSending ? (
        <View style={[$buttonContainer, {minHeight: verticalScale(55)}]}>
          <Loading />
        </View>
      ) : (
        <View style={$buttonContainer}>
          <Button
            tx="topup.sendRequest"
            onPress={props.sendAsNostrDM}
            style={{marginRight: spacing.medium}}
            LeftAccessory={() => (
              <Icon
                icon="faPaperPlane"
                color="white"
                size={spacing.medium}
                // containerStyle={{marginRight: spacing.small}}
              />
            )}
          />
          <Button
            preset="tertiary"
            tx="common.close"
            onPress={props.toggleNostrDMModal}
          />
        </View>
      )}
    </View>
  )
})

const NostrDMSuccessBlock = observer(function (props: {
  toggleNostrDMModal: any
  contactToSendFrom: Contact
  contactToSendTo: Contact
  amountToTopup: string
  onClose: any
}) {
  return (
    <View style={$bottomModal}>
      {/* <NostrDMInfoBlock
            contactToSendFrom={props.contactToSendFrom}
            amountToTopup={props.amountToTopup}
            contactToSendTo={props.contactToSendTo}
        /> */}
      <ResultModalInfo
        icon="faCheckCircle"
        iconColor={colors.palette.success200}
        title={translate('common.success')}
        message={translate("walletScreen.paymentSentSuccess")}
      />
      <View style={$buttonContainer}>
        <Button
          preset="secondary"
          tx={'common.close'}
          onPress={props.onClose}
        />
      </View>
    </View>
  )
})

const NostrDMInfoBlock = observer(function (props: {
  contactToSendFrom: NostrProfile
  amountToTopup: string
  unit: MintUnit
  contactToSendTo: NostrProfile
}) {
  const {walletProfileStore} = useStores()
  const tokenTextColor = useThemeColor('textDim')

  return (
    <View
      style={{
        flexDirection: 'row',
        justifyContent: 'space-around',
        alignItems: 'center',
        marginBottom: spacing.medium,
      }}>
      <View style={{flexDirection: 'column', alignItems: 'center', width: 100}}>
        <Image
          style={[
            $profileIcon,
            {
              width: 40,
              height: walletProfileStore.isOwnProfile ? 40 : 43,
              borderRadius: walletProfileStore.isOwnProfile ? 20 : 0,
            },
          ]}
          source={{
            uri: getImageSource(props.contactToSendFrom.picture as string),
          }}
        />
        <Text
          size="xxs"
          style={{color: tokenTextColor}}
          text={props.contactToSendFrom.name}
        />
      </View>
      <Text
        size="xxs"
        style={{
          color: tokenTextColor,
          textAlign: 'center',
          marginLeft: 30,
          marginBottom: 20,
        }}
        text="..........."
      />
      <View style={{flexDirection: 'column', alignItems: 'center'}}>
        <Text
          size="xxs"
          style={{color: tokenTextColor, marginTop: -20}}
          text={`requests`}
        />
        <Icon
          icon="faPaperPlane"
          size={spacing.medium}
          color={tokenTextColor}
        />
        <Text
          size="xxs"
          style={{color: tokenTextColor, marginBottom: -10}}
          text={`${props.amountToTopup} ${getCurrency(props.unit).code}`}
        />
      </View>
      <Text
        size="xxs"
        style={{
          color: tokenTextColor,
          textAlign: 'center',
          marginRight: 30,
          marginBottom: 20,
        }}
        text="..........."
      />
      <View style={{flexDirection: 'column', alignItems: 'center', width: 100}}>
        {props.contactToSendTo.picture ? (
          <View style={{borderRadius: 20, overflow: 'hidden'}}>
            <Image
              style={[
                $profileIcon,
                {
                  width: 40,
                  height: 40,
                },
              ]}
              source={{
                uri: getImageSource(props.contactToSendTo.picture as string),
              }}
            />
          </View>
        ) : (
          <Icon icon="faCircleUser" size={38} color={tokenTextColor} />
        )}
        <Text
          size="xxs"
          style={{color: tokenTextColor}}
          text={props.contactToSendTo.name}
        />
      </View>
    </View>
  )
})

const LnurlWithdrawBlock = observer(function (props: {
  toggleWithdrawModal: any
  amountToTopup: string
  mintBalanceToTopup: MintBalance
  lnurlWithdrawParams: any
  memo: string
  onLnurlWithdraw: any
  isWithdrawRequestSending: boolean
}) {
  return (
    <View style={[$bottomModal, {alignItems: 'stretch'}]}>
      <Text
        style={{textAlign: 'center', marginBottom: spacing.small}}
        text={props.lnurlWithdrawParams.domain}
        preset={'subheading'}
      />
      <ListItem
        leftIcon="faCheckCircle"
        leftIconColor={colors.palette.success200}
        tx="topup.withdrawalAvailable"
        subText={translate("topup.withdrawAvailableDesc", {
          amount: roundDown( props.lnurlWithdrawParams.maxWithdrawable / 1000, 0),
          code: CurrencyCode.SATS
        })}
        topSeparator={true}
      />
      <ListItem
        leftIcon="faCheckCircle"
        leftIconColor={colors.palette.success200}
        text={translate("topup.invoiceCreatedParam", {
          amount: props.amountToTopup,
          code: CurrencyCode.SATS
        })}
        subText={translate("topup.invoiceCreatedDescParam", {
          mintUrl: props.mintBalanceToTopup.mintUrl
        })}
        bottomSeparator={true}
      />
      {props.isWithdrawRequestSending ? (
        <View style={[$buttonContainer, {marginTop: spacing.medium}]}>
          <Loading />
        </View>
      ) : (
        <View style={[$buttonContainer, {marginTop: spacing.medium}]}>
          <Button
            tx="topup.withdraw"
            onPress={props.onLnurlWithdraw}
            style={{marginRight: spacing.medium}}
            LeftAccessory={() => (
              <Icon
                icon="faArrowTurnDown"
                color="white"
                size={spacing.medium}
                // containerStyle={{marginRight: spacing.small}}
              />
            )}
          />
          <Button
            preset="tertiary"
            tx='common.cancel'
            onPress={props.toggleWithdrawModal}
          />
        </View>
      )}
    </View>
  )
})

const LnurlWithdrawSuccessBlock = observer(function (props: {
  toggleWithdrawModal: any
  amountToTopup: string
  lnurlWithdrawParams: LNURLWithdrawParams
  lnurlWithdrawResult: LnurlWithdrawResult
  onClose: any
}) {
  return (
    <View style={$bottomModal}>
      <ResultModalInfo
        icon="faCheckCircle"
        iconColor={colors.palette.success200}
        title={translate("common.success")}
        message={`Withdrawal request has been received by ${props.lnurlWithdrawParams.domain}.`}
      />
      <View style={$buttonContainer}>
        <Button
          preset="secondary"
          tx='common.close'
          onPress={props.onClose}
        />
      </View>
    </View>
  )
})

const $screen: ViewStyle = {
  flex: 1,
}

const $headerContainer: TextStyle = {
  alignItems: 'center',
  padding: spacing.extraSmall,
  paddingTop: 0,
  height: spacing.screenHeight * 0.2,
}

const $amountContainer: ViewStyle = {}

const $amountInput: TextStyle = {
  borderRadius: spacing.small,
  margin: 0,
  padding: 0,
  fontSize: moderateVerticalScale(48),
  fontFamily: typography.primary?.medium,
  textAlign: 'center',
  color: 'white',
}

const $contentContainer: TextStyle = {
  flex: 1,
  padding: spacing.extraSmall,
  marginTop: -spacing.extraLarge * 2,
}

const $memoCard: ViewStyle = {
  marginBottom: spacing.small,
}

const $memoContainer: ViewStyle = {
  flex: 1,
  flexDirection: 'row',
  justifyContent: 'center',
  alignItems: 'center',
}

const $memoInput: TextStyle = {
  flex: 1,
  borderRadius: spacing.small,
  fontSize: 16,
  textAlignVertical: 'center',
  marginRight: spacing.small,
}

const $tokenContainer: ViewStyle = {
  borderRadius: spacing.small,
  alignSelf: 'stretch',
  padding: spacing.small,
  maxHeight: 150,
  marginTop: spacing.small,
  marginBottom: spacing.large,
  // marginHorizontal: spacing.small
}

const $memoButton: ViewStyle = {
  maxHeight: 50,
}

const $card: ViewStyle = {
  marginBottom: spacing.small,
  paddingTop: 0,
}

const $item: ViewStyle = {
  paddingHorizontal: spacing.small,
  paddingLeft: 0,
}

const $bottomModal: ViewStyle = {
  alignItems: 'center',
  paddingVertical: spacing.large,
}

const $buttonContainer: ViewStyle = {
  flexDirection: 'row',
  alignSelf: 'center',
}

const $profileIcon: ImageStyle = {
  padding: spacing.medium,
}

const $bottomContainer: ViewStyle = {
  // position: 'absolute',
  bottom: 0,
  left: 0,
  right: 0,
  flex: 1,
  justifyContent: 'flex-end',
  marginBottom: spacing.medium,
  alignSelf: 'stretch',
  // opacity: 0,
}<|MERGE_RESOLUTION|>--- conflicted
+++ resolved
@@ -65,13 +65,9 @@
 import {MintBalanceSelector} from './Mints/MintBalanceSelector'
 import {QRCodeBlock} from './Wallet/QRCode'
 import numbro from 'numbro'
-<<<<<<< HEAD
 import {MintListItem} from './Mints/MintListItem'
 import {TranItem} from './TranDetailScreen'
 import {translate} from '../i18n'
-=======
-import { TranItem } from './TranDetailScreen'
->>>>>>> 1a63f6f1
 
 if (
   Platform.OS === 'android' &&
@@ -151,18 +147,6 @@
       useState(false)
 
     useEffect(() => {
-<<<<<<< HEAD
-      const focus = () => {
-        amountInputRef && amountInputRef.current
-          ? amountInputRef.current.focus()
-          : false
-      }
-      const timer = setTimeout(() => focus(), 100)
-
-      return () => {
-        clearTimeout(timer)
-      }
-=======
         const focus = () => {
             amountInputRef && amountInputRef.current
             ? amountInputRef.current.focus()
@@ -170,10 +154,9 @@
         }        
         const timer = setTimeout(() => focus(), 400)
 
-        return () => {
-            clearTimeout(timer)
-        }
->>>>>>> 1a63f6f1
+      return () => {
+        clearTimeout(timer)
+      }
     }, [])
 
     useEffect(() => {
