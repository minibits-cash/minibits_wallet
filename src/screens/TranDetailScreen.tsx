--- conflicted
+++ resolved
@@ -1251,35 +1251,6 @@
                     label="tranDetailScreen.topupTo"
                     value={transaction.mint as string}
                 />
-<<<<<<< HEAD
-=======
-                {transaction.status === TransactionStatus.PENDING && paymentRequest && (
-                    <>
-                      <Text style={{ color: labelColor, marginTop: spacing.medium }} tx="tranDetailScreen.invoiceToPay" />
-                      <View style={$qrCodeContainer}>
-                          <QRCode size={270} value={paymentRequest.encodedInvoice} />
-                      </View>
-                    </>
-                )}
-                </>
-            }
-            FooterComponent={
-                <>
-                {transaction.status === TransactionStatus.PENDING && paymentRequest && (
-                <Button
-                    preset="tertiary"
-                    onPress={() => copyInvoice()}
-                    tx='common.copy'
-                    style={{
-                        minHeight: 25,
-                        paddingVertical: spacing.extraSmall,
-                        marginTop: spacing.small,
-                        alignSelf: 'center',
-                    }}
-                    textStyle={{fontSize: 14}}
-                />
-                )}
->>>>>>> 31e60626
                 </>
             }            
         />
