import {observer} from 'mobx-react-lite'
import React, {FC, useEffect, useState, useCallback, useRef} from 'react'
import {useFocusEffect} from '@react-navigation/native'
import {
  UIManager,
  Platform,
  TextStyle,
  View,
  ViewStyle,
  FlatList,
  TextInput,
} from 'react-native'
import {spacing, useThemeColor, colors, typography} from '../theme'
import {WalletStackScreenProps} from '../navigation'
import {
  Button,
  Icon,
  Card,
  Screen,
  Loading,
  InfoModal,
  ErrorModal,
  ListItem,
  BottomModal,
  Text,  
} from '../components'
import {Mint} from '../models/Mint'
import {Transaction, TransactionStatus} from '../models/Transaction'
import {useStores} from '../models'
import {MintClient, TransactionTaskResult, WalletTask} from '../services'
import EventEmitter from '../utils/eventEmitter'
import {log} from '../services/logService'
import AppError, {Err} from '../utils/AppError'
import {MintBalance} from '../models/Mint'
import {MintListItem} from './Mints/MintListItem'
import {ResultModalInfo} from './Wallet/ResultModalInfo'
import {addSeconds} from 'date-fns'
import { PaymentRequestStatus } from '../models/PaymentRequest'
import { infoMessage } from '../utils/utils'
import { DecodedLightningInvoice, LightningUtils } from '../services/lightning/lightningUtils'
import { SendOption } from './SendOptionsScreen'
import { round, roundDown, roundUp, toNumber } from '../utils/number'
import { LnurlClient, LNURLPayParams } from '../services/lnurlService'
import { moderateVerticalScale } from '@gocodingnow/rn-size-matters'
import { Currencies, CurrencyCode, MintUnit, getCurrency } from "../services/wallet/currency"
import { FeeBadge } from './Wallet/FeeBadge'
import { MeltQuoteResponse } from '@cashu/cashu-ts'
import { MintHeader } from './Mints/MintHeader'
import { MintBalanceSelector } from './Mints/MintBalanceSelector'
import numbro from 'numbro'
import { TranItem } from './TranDetailScreen'
import useIsInternetReachable from '../utils/useIsInternetReachable'
import { translate } from '../i18n'
import { MemoInputCard } from '../components/MemoInputCard'


if (
  Platform.OS === 'android' &&
  UIManager.setLayoutAnimationEnabledExperimental
) {
  UIManager.setLayoutAnimationEnabledExperimental(true)
}

export const TransferScreen: FC<WalletStackScreenProps<'Transfer'>> = observer(
  function TransferScreen({route, navigation}) {

    const amountInputRef = useRef<TextInput>(null)
    const lnurlCommentInputRef = useRef<TextInput>(null)

    const {proofsStore, mintsStore, paymentRequestsStore, transactionsStore} = useStores()

    const isInternetReachable = useIsInternetReachable()

    const [encodedInvoice, setEncodedInvoice] = useState<string>('')
    const [invoice, setInvoice] = useState<DecodedLightningInvoice | undefined>()
    const [amountToTransfer, setAmountToTransfer] = useState<string>('0')
    const [unit, setUnit] = useState<MintUnit>('sat')
    const [invoiceExpiry, setInvoiceExpiry] = useState<Date | undefined>()
    const [paymentHash, setPaymentHash] = useState<string | undefined>()
    const [lnurlPayParams, setLnurlPayParams] = useState<LNURLPayParams & {address?: string} | undefined>()
    const [isWaitingForFees, setIsWaitingForFees] = useState<boolean>(false)
    const [meltQuote, setMeltQuote] = useState<MeltQuoteResponse | undefined>()
    const [finalFee, setFinalFee] = useState<number>(0)
    const [memo, setMemo] = useState('')
    const [lnurlDescription, setLnurlDescription] = useState('')
    const [lnurlPayCommentAllowed, setLnurlPayCommentAllowed] = useState(0)
    const [lnurlPayComment, setLnurlPayComment] = useState('')
    const [availableMintBalances, setAvailableMintBalances] = useState<MintBalance[]>([])
    const [mintBalanceToTransferFrom, setMintBalanceToTransferFrom] = useState<MintBalance | undefined>()
    const [transactionStatus, setTransactionStatus] = useState<TransactionStatus | undefined>()
    const [transaction, setTransaction] = useState<Transaction | undefined>()
    const [info, setInfo] = useState('')
    const [error, setError] = useState<AppError | undefined>()
    const [isLoading, setIsLoading] = useState(false)
    const [isPasteInvoiceModalVisible, setIsPasteInvoiceModalVisible] = useState(false)
    const [isInvoiceDonation, setIsInvoiceDonation] = useState(false)    
    const [isTransferTaskSentToQueue, setIsTransferTaskSentToQueue] = useState(false)
    const [isResultModalVisible, setIsResultModalVisible] = useState(false)
    const [resultModalInfo, setResultModalInfo] = useState<{status: TransactionStatus; title?: string, message: string} | undefined>()


  useEffect(() => {
      const focus = () => {
          if(route.params?.paymentOption === SendOption.LNURL_PAY) {
              amountInputRef && amountInputRef.current
              ? amountInputRef.current.focus()
              : false
          }
      }
      
      const timer = setTimeout(() => focus(), 100)   
      
      return () => {
          clearTimeout(timer)
      }
  }, [])

// TODO: fix indentation here

useEffect(() => {
    const setUnitAndMint = () => {
        try {
            const {unit, mintUrl} = route.params
            if(!unit) {
                throw new AppError(Err.VALIDATION_ERROR, translate('missingMintUnitRouteParamsError'))
            }

            setUnit(unit)

            if(mintUrl) {
                const mintBalance = proofsStore.getMintBalance(mintUrl)    
                setMintBalanceToTransferFrom(mintBalance)
            }
        } catch (e: any) {
            handleError(e)
        }
    }
    
    setUnitAndMint()
    return () => {}
}, [])


useFocusEffect(
    useCallback(() => {
        const {paymentOption} = route.params
        log.trace('[useFocusEffect]', {paymentOption})

        const handleInvoice = () => {
            try {
                const {encodedInvoice} = route.params

                if (!encodedInvoice) {                    
                    throw new AppError(Err.VALIDATION_ERROR, 'Missing invoice.')
                }

                log.trace('[handleInvoice] Invoice', {encodedInvoice})        
                
                onEncodedInvoice(encodedInvoice)
            } catch (e: any) {
                handleError(e)
            }                
        }

        const handlePaymentRequest = () => {
            try {
                const {paymentRequest} = route.params

                if (!paymentRequest) {                    
                    throw new AppError(Err.VALIDATION_ERROR, 'Missing paymentRequest.')
                }

                log.trace('[handlePaymentRequest] Payment request', {paymentRequest})
        
                const {encodedInvoice, description, paymentHash} = paymentRequest       
        
                setPaymentHash(paymentHash)
                onEncodedInvoice(encodedInvoice, description)
            } catch (e: any) {
                handleError(e)
            }                
        }

        const handleLnurlPay = () => {
            try {
                const {lnurlParams} = route.params

                if (!lnurlParams) {                    
                    throw new AppError(Err.VALIDATION_ERROR, translate('missingLNURLParamsError'))
                }

                const metadata = lnurlParams.decodedMetadata

                if(metadata) {
                    let desc: string = ''
                    let address: string = ''

                    for (const entry of metadata) {
                        if (entry[0] === "text/plain") {
                            desc = entry[1];
                            break // Exit the loop once we find the "text/plain" entry
                        }
                    }

                    for (const entry of metadata) {
                        if (entry[0] === "text/identifier" || entry[0] === "text/email") {
                            address = entry[1];
                            break
                        }
                    }
                    if ('commentAllowed' in lnurlParams && lnurlParams.commentAllowed > 0) {
                      setLnurlPayCommentAllowed(lnurlParams.commentAllowed)
                    }

                    if(desc) {
                      setLnurlDescription(desc)
                    }

                    if(address) {
                        // overwrite sender address set by wallet with the address from the lnurl response
                        lnurlParams.address = address
                    }
                }                

                const amountSats = roundUp(lnurlParams.minSendable / 1000, 0)

                log.trace('[handleLnurlPay]', {lnurlParams})

                setAmountToTransfer(`${numbro(amountSats).format({thousandSeparated: true, mantissa: 0})}`)        
                setLnurlPayParams(lnurlParams)                
            } catch (e: any) {
                handleError(e)
            }                
        }

        const handleDonation = () => {
            try {
                const {encodedInvoice} = route.params

                if (!encodedInvoice) {                    
                    throw new AppError(Err.VALIDATION_ERROR, 'Missing donation invoice.')
                }

                if(unit !== 'sat') {
                    throw new AppError(Err.VALIDATION_ERROR, `Donations can currently be paid only with ${CurrencyCode.SATS} balances.`)
                }

                log.trace('[handleDonation]', {encodedInvoice})
                
                setIsInvoiceDonation(true)
                onEncodedInvoice(encodedInvoice)
            } catch (e: any) {
                handleError(e)
            }                
        }

        if(paymentOption && paymentOption === SendOption.PASTE_OR_SCAN_INVOICE) {   
            handleInvoice()
        }

        if(paymentOption && paymentOption === SendOption.PAY_PAYMENT_REQUEST) {   
            handlePaymentRequest()
        }

        if(paymentOption && paymentOption === SendOption.LNURL_PAY) {   
            handleLnurlPay()
        }

        if(paymentOption && paymentOption === SendOption.DONATION) {   
            handleDonation()
        }

        
    }, [route.params?.paymentOption]),
)


useEffect(() => {
    const getMeltQuote = async function () {
        try {
            log.trace('[getEstimatedFee]', {mintBalanceToTransferFrom})  
            if (!mintBalanceToTransferFrom || !mintBalanceToTransferFrom.balances[unit] || !encodedInvoice) {
                log.trace('[getEstimatedFee]', 'Not ready... exiting')  
                return
            }           
            
            setIsLoading(true)
            const meltQuote = await MintClient.getLightningMeltQuote(
                mintBalanceToTransferFrom.mintUrl,
                unit,
                encodedInvoice,
            )
            
            setIsLoading(false)
            setMeltQuote(meltQuote)
            setAmountToTransfer(`${numbro(meltQuote.amount / getCurrency(unit).precision).format({thousandSeparated: true, mantissa: getCurrency(unit).mantissa})}`)
    
            const totalAmount = meltQuote.amount + meltQuote.fee_reserve
    
            let availableBalances = proofsStore.getMintBalancesWithEnoughBalance(totalAmount, unit)
    
            if (availableBalances.length === 0) {
                infoMessage(translate("transferScreen.insufficientFunds", {
                  currency: getCurrency(unit).code,
                  amount: amountToTransfer
                }))
                return
            }
            
            setAvailableMintBalances(availableBalances)
            
        } catch (e: any) { 
            handleError(e)
        }
    }

    getMeltQuote()

}, [mintBalanceToTransferFrom])


useEffect(() => {
    const handleTransferTaskResult = async (result: TransactionTaskResult) => {
        log.trace('handleTransferTaskResult event handler triggered', {isInvoiceDonation})
        
        setIsLoading(false)
        const {transaction, message, error, finalFee} = result        

        // handle errors before transaction is created
        if (!transaction && error) {    
            setTransactionStatus(TransactionStatus.ERROR)
            setResultModalInfo({
                status: TransactionStatus.ERROR,                    
                message: error.message,
            })
    
            setIsLoading(false)
            toggleResultModal()
            return
        }
        
        const { status } = transaction as Transaction
        setTransactionStatus(status)
        setTransaction(transaction)
    
        if(transaction && lnurlPayParams && lnurlPayParams.address) {
            await transactionsStore.updateSentTo( // set ln address to send to to the tx, could be elsewhere //
                transaction.id as number,                    
                lnurlPayParams.address as string
            )
        }
    
        if (error) { // This handles timed out pending payments
            if(status === TransactionStatus.PENDING) {
                setResultModalInfo({
                    status,                    
                    message,
                })
            } else {
                setResultModalInfo({
                    status,
                    title: error.params?.message ? error.message : translate('payCommon.failed'),
                    message: error.params?.message || error.message,
                })
            }        
    
        } else {
            if(!isInvoiceDonation) {  // Donation has own polling to avoid paying with test ecash and triggers own ResultModal on paid invoice
                setResultModalInfo({
                    status,
                    message,
                })
            }
            
            // update related paymentRequest status if exists
            if(paymentHash) {
                const pr = paymentRequestsStore.findByPaymentHash(paymentHash)
    
                if(pr) {
                    pr.setStatus(PaymentRequestStatus.PAID)
                }
            }
        }
    
        if (finalFee) {
            setFinalFee(finalFee)
        }
        
        if(!isInvoiceDonation || error) {
            toggleResultModal()
        }
    }

    // Subscribe to the task result event
    EventEmitter.on('ev_transferTask_result', handleTransferTaskResult)        

    // Unsubscribe from the task result event on component unmount
    return () => {
        EventEmitter.off('ev_transferTask_result', handleTransferTaskResult)        
    }
}, [isTransferTaskSentToQueue])



const resetState = function () {
    setEncodedInvoice('')
    setInvoice(undefined)      
    setAmountToTransfer('')
    setInvoiceExpiry(undefined)
    setMeltQuote(undefined)
    setMemo('')
    setAvailableMintBalances([])
    setMintBalanceToTransferFrom(undefined)    
    setTransactionStatus(undefined)
    setInfo('')
    setError(undefined)
    setIsLoading(false)
    setIsPasteInvoiceModalVisible(false)
    setIsInvoiceDonation(false)
    setIsTransferTaskSentToQueue(false)
    setIsResultModalVisible(false)
    setResultModalInfo(undefined)
    setLnurlPayCommentAllowed(0)
    setLnurlPayComment('')
}

const toggleResultModal = () => setIsResultModalVisible(previousState => !previousState)

const onMintBalanceSelect = function (balance: MintBalance) {
    setMintBalanceToTransferFrom(balance) // this triggers effect to get estimated fees
}

// Amount is editable only in case of LNURL Pay, while invoice is not yet retrieved
const onRequestLnurlInvoice = async function () {
  try {
    const precision = getCurrency(unit).precision
    const mantissa = getCurrency(unit).mantissa
    const amount = round(toNumber(amountToTransfer) * precision, 0)

    if (!amount || amount === 0) {
      infoMessage(translate('payCommon.amountZeroOrNegative'))          
      return;
    }

    if(!lnurlPayParams) {
      throw new AppError(Err.VALIDATION_ERROR, 'Missing LNURL pay parameters', {caller: 'onAmountEndEditing'})
    }

    if (lnurlPayParams.minSendable && amount < lnurlPayParams.minSendable / 1000) {
      infoMessage(translate('payCommon.minimumWithdraw', { 
        amount: roundUp(lnurlPayParams.minSendable / 1000, 0), 
        currency: CurrencyCode.SATS 
      }))        
      return;
    }

    if (lnurlPayParams.maxSendable && amount > lnurlPayParams.maxSendable / 1000) {       
      infoMessage(translate("payCommon.maximumPay", { 
        amount: roundDown(lnurlPayParams.maxSendable / 1000, 0),
        currency: CurrencyCode.SATS
      }))          
      return;
    }

    if (lnurlPayParams.payerData) {
      infoMessage(translate("transferScreen.LUD18unsupported"))
    }        
        
    setAmountToTransfer(`${numbro(amountToTransfer).format({thousandSeparated: true, mantissa: getCurrency(unit).mantissa})}`)

    setIsLoading(true)
    const encoded = await LnurlClient.getInvoice(lnurlPayParams, amount * 1000, lnurlPayCommentAllowed > 0 ? lnurlPayComment : void 0) 
    setIsLoading(false)

    if (encoded) return onEncodedInvoice(encoded);

    throw new AppError(Err.NOTFOUND_ERROR, `Could not get lightning invoice from ${lnurlPayParams.domain}`)
  } catch (e: any) { handleError(e) }
}

const onMemoEndEditing = async function () {
  if (!lnurlPayCommentAllowed  || lnurlPayComment.trim().length === 0) return;
  if (lnurlPayComment.trim().length > lnurlPayCommentAllowed) {
    setLnurlPayComment(lnurlPayComment.slice(0, lnurlPayCommentAllowed));
  }
}


const onEncodedInvoice = async function (encoded: string, paymentRequestDesc: string = '', keepMintBalance = false) {
    log.trace("onEncodedInvoice")
    try {
        navigation.setParams({encodedInvoice: undefined})
        navigation.setParams({paymentRequest: undefined})
        navigation.setParams({lnurlParams: undefined})
        navigation.setParams({paymentOption: undefined})             

        const invoice = LightningUtils.decodeInvoice(encoded)
        const {amount, expiry, description, timestamp} = LightningUtils.getInvoiceData(invoice)
        const expiresAt = addSeconds(new Date(timestamp as number * 1000), expiry as number)

        // log.trace('Decoded invoice', invoice, 'onEncodedInvoice')
        log.trace('[onEncodedInvoice] Invoice data', {amount, expiresAt, description})

        if (!amount || amount === 0) {
          infoMessage(translate('payCommon.amountZeroOrNegative'))            
          return;
        }

        if(!isInternetReachable) setInfo(translate('common.offlinePretty'));
        
        setEncodedInvoice(encoded)

        setInvoice(invoice)        
        setInvoiceExpiry(expiresAt)
        
        if (paymentRequestDesc) {
          setMemo(paymentRequestDesc)
        } else if(description) {
          setMemo(description)
        }
        
        // We need to retrieve the quote first to know how much is needed to settle invoice in selected currency unit
        const { mintUrl } = route.params
        const balanceToTransferFrom  = mintUrl ? 
            proofsStore.getMintBalance(mintUrl) : 
            proofsStore.getMintBalancesWithUnit(unit)[0]

        if (!balanceToTransferFrom) {
          infoMessage(translate("transferScreen.noMintWithBalance", { unit }))
          return
        }        
   
        if (!keepMintBalance) setMintBalanceToTransferFrom(balanceToTransferFrom)
        // continues in hook that handles other mint selection by user
            
    } catch (e: any) {
      resetState()
      handleError(e)
      navigation.popToTop()
    }
}

const transfer = async function () {
  try {
    if (lnurlPayCommentAllowed > 0 && lnurlPayComment && lnurlPayComment.trim().length > 0) {
      // minimal validation since most of it is already done in onAmountEndEditing
      const precision = getCurrency(unit).precision
      const amount = round(toNumber(amountToTransfer) * precision, 0)
      if (!lnurlPayParams) throw new AppError(Err.VALIDATION_ERROR, 'Missing LNURL pay parameters', {caller: 'transfer'})
      if (
        !amount ||
        amount == 0 ||
        lnurlPayParams.minSendable && amount < lnurlPayParams.minSendable / 1000 ||
        lnurlPayParams.maxSendable && amount > lnurlPayParams.maxSendable / 1000
      ) { throw new AppError(Err.VALIDATION_ERROR, 'Invalid amount, even though it passed validation before', {caller: 'transfer'}) }

      setIsLoading(true)
      const encoded = await LnurlClient.getInvoice(lnurlPayParams, amount * 1000, lnurlPayComment) 
      await onEncodedInvoice(encoded, '', true)
    }

    if(!meltQuote) {
      throw new AppError(Err.VALIDATION_ERROR, 'Missing quote to initiate transfer transaction')
    }

    if (!mintBalanceToTransferFrom) {
      setInfo(translate("transferScreen.selectMintFrom"))
      return;
    }

    setIsLoading(true)
    setIsTransferTaskSentToQueue(true)
    

    log.trace('[transfer]', {isInvoiceDonation})

    const amountToTransferInt = round(toNumber(amountToTransfer) * getCurrency(unit).precision, 0)

    WalletTask.transfer(
        mintBalanceToTransferFrom,
        amountToTransferInt,
        unit,
        meltQuote,        
        memo,
        invoiceExpiry as Date,
        encodedInvoice,
    )
  } catch (e: any) {
    handleError(e)
  }
}
    

const onClose = function () {
    resetState()
    navigation.popToTop()
}


const handleError = function(e: AppError): void {
    setIsLoading(false)
    setError(e)
}

const headerBg = useThemeColor('header')
const iconColor = useThemeColor('textDim')


    return (
      <Screen preset="fixed" contentContainerStyle={$screen}>
        <MintHeader
          mint={
            mintBalanceToTransferFrom
              ? mintsStore.findByUrl(mintBalanceToTransferFrom?.mintUrl)
              : undefined
          }
          unit={unit}
          navigation={navigation}
        />
        <View style={[$headerContainer, {backgroundColor: headerBg}]}>
          <View style={$amountContainer}>
            <TextInput
              ref={amountInputRef}
              onChangeText={amount => setAmountToTransfer(amount)}
              // onEndEditing={onAmountEndEditing}
              value={amountToTransfer}
              style={$amountInput}
              maxLength={9}
              keyboardType="numeric"
              selectTextOnFocus={true}
              editable={encodedInvoice ? false : true}
            />

            {encodedInvoice && (meltQuote?.fee_reserve || finalFee) ? (
              <FeeBadge
                currencyCode={getCurrency(unit).code}
                estimatedFee={meltQuote?.fee_reserve || 0}
                finalFee={finalFee}
              />
            ) : (
              <Text
                size="sm"
                tx="payCommon.amountToPayLabel"
                style={{color: 'white', textAlign: 'center'}}
              />
            )}
          </View>
        </View>
        <View style={$contentContainer}>
          {transactionStatus !== TransactionStatus.COMPLETED && (
            <Card
              style={[$card, {minHeight: 50}]}
              ContentComponent={
                <ListItem
                  text={
                    lnurlPayParams?.address ||
                    memo ||
                    lnurlPayParams?.domain ||
                    translate('common.noDescPlaceholder')
                  }
                  subText={lnurlDescription}
                  LeftComponent={
                    <Icon
                      containerStyle={$iconContainer}
                      icon="faInfoCircle"
                      size={spacing.medium}
                      color={iconColor}
                    />
                  }
                  style={$item}
                />
              }
            />
          )}
          {!encodedInvoice && transactionStatus !== TransactionStatus.COMPLETED && lnurlPayCommentAllowed > 0 && (
            <>
              <MemoInputCard 
                memo={lnurlPayComment}
                setMemo={setLnurlPayComment}
<<<<<<< HEAD
                ref={lnurlCommentInputRef}
                onMemoDone={() => false}
                onMemoEndEditing={() => false}
=======
                ref={memoInputRef}
                onMemoDone={onMemoDone}
                onMemoEndEditing={onMemoEndEditing} // re-calculate encoded url
>>>>>>> 2273e641
                disabled={encodedInvoice ? true : false}
                maxLength={lnurlPayCommentAllowed}
              />
              <View style={$bottomContainer}>
                <View style={$buttonContainer}>
                  <Button                    
                    tx="transferScreen.requestInvoice"
                    onPress={onRequestLnurlInvoice}
                  />
                </View>
              </View>
            </>
          )}
          {availableMintBalances.length > 0 &&
            transactionStatus !== TransactionStatus.COMPLETED && (
              <MintBalanceSelector
                mintBalances={availableMintBalances}
                selectedMintBalance={mintBalanceToTransferFrom}
                unit={unit}
                title={translate('payCommon.payFrom')}
                confirmTitle={translate('payCommon.payNow')}
                onMintBalanceSelect={onMintBalanceSelect}
                onCancel={onClose}
                onMintBalanceConfirm={transfer}
              />
            )}
          {transaction && transactionStatus === TransactionStatus.COMPLETED && (
            <Card
              style={{padding: spacing.medium}}
              ContentComponent={
                <>
                  <TranItem
                    label="tranDetailScreen.trasferredTo"
                    isFirst={true}
                    value={
                      mintsStore.findByUrl(transaction.mint)
                        ?.shortname as string
                    }
                  />
                  {transaction?.memo && (
                    <TranItem
                      label="tranDetailScreen.memoFromInvoice"
                      value={transaction.memo as string}
                    />
                  )}
                  <TranItem
                    label="transactionCommon.feePaid"
                    value={transaction.fee || 0}
                    unit={unit}
                    isCurrency={true}
                  />
                  <TranItem
                    label="tranDetailScreen.status"
                    value={transaction.status as string}
                  />
                </>
              }
            />
          )}
          {transactionStatus === TransactionStatus.COMPLETED && (
            <View style={$bottomContainer}>
              <View style={$buttonContainer}>
                <Button
                  preset="secondary"
                  tx={'common.close'}
                  onPress={onClose}
                />
              </View>
            </View>
          )}
          {isLoading && <Loading />}
          {error && <ErrorModal error={error} />}
          {info && <InfoModal message={info} />}
        </View>
        <BottomModal
          isVisible={isResultModalVisible}
          ContentComponent={
            <>
              {resultModalInfo &&
                transactionStatus === TransactionStatus.COMPLETED && (
                  <>
                    <ResultModalInfo
                      icon="faCheckCircle"
                      iconColor={colors.palette.success200}
                      title={translate('payCommon.completed')}
                      message={resultModalInfo?.message}
                    />
                    <View style={$buttonContainer}>
                      <Button
                        preset="secondary"
                        tx={'common.close'}
                        onPress={() => {
                          if (isInvoiceDonation) {
                            navigation.navigate('ContactsNavigator', {
                              screen: 'Contacts',
                              params: {},
                            })
                          } else {
                            navigation.navigate('Wallet', {})
                          }
                        }}
                      />
                    </View>
                  </>
                )}
              {resultModalInfo &&
                transactionStatus === TransactionStatus.REVERTED && (
                  <>
                    <ResultModalInfo
                      icon="faRotate"
                      iconColor={colors.palette.accent300}
                      title={translate('transactionCommon.reverted')}
                      message={resultModalInfo?.message}
                    />
                    <View style={$buttonContainer}>
                      <Button
                        preset="secondary"
                        tx={'common.close'}
                        onPress={toggleResultModal}
                      />
                    </View>
                  </>
                )}
              {resultModalInfo &&
                transactionStatus === TransactionStatus.ERROR && (
                  <>
                    <ResultModalInfo
                      icon="faTriangleExclamation"
                      iconColor={colors.palette.angry500}
                      title={
                        resultModalInfo?.title || translate('payCommon.failed')
                      }
                      message={resultModalInfo?.message}
                    />
                    <View style={$buttonContainer}>
                      <Button
                        preset="secondary"
                        tx={'common.close'}
                        onPress={toggleResultModal}
                      />
                    </View>
                  </>
                )}
              {resultModalInfo &&
                transactionStatus === TransactionStatus.PENDING && (
                  <>
                    <ResultModalInfo
                      icon="faTriangleExclamation"
                      iconColor={colors.palette.iconYellow300}
                      title={translate('payCommon.isPending')}
                      message={resultModalInfo?.message}
                    />
                    <View style={$buttonContainer}>
                      <Button
                        preset="secondary"
                        tx={'common.close'}
                        onPress={() => {
                          navigation.navigate('Wallet', {})
                        }}
                      />
                    </View>
                  </>
                )}
            </>
          }
          onBackButtonPress={toggleResultModal}
          onBackdropPress={toggleResultModal}
        />
      </Screen>
    )
  }
)


const $screen: ViewStyle = {
    flex: 1,
}

const $headerContainer: TextStyle = {
    alignItems: 'center',
    padding: spacing.extraSmall,
    paddingTop: 0,
    height: spacing.screenHeight * 0.20,  
  }
  
  const $amountContainer: ViewStyle = {
  }
  
  const $amountInput: TextStyle = {    
      borderRadius: spacing.small,
      margin: 0,
      padding: 0,
      fontSize: moderateVerticalScale(48),
      fontFamily: typography.primary?.medium,
      textAlign: 'center',
      color: 'white',    
  }

const $commentInput: TextStyle = {
  textAlignVertical: 'top' ,
  borderRadius: spacing.extraSmall,
  padding: spacing.extraSmall,        
  alignSelf: 'stretch',
  height: 120,
}

const $contentContainer: TextStyle = {
    flex: 1,
    padding: spacing.extraSmall,
    marginTop: -spacing.extraLarge * 2    
}

const $iconContainer: ViewStyle = {
    padding: spacing.extraSmall,
    alignSelf: 'center',
    marginRight: spacing.medium,
}

const $card: ViewStyle = {
  marginBottom: spacing.small,
  paddingTop: 0,
}

const $item: ViewStyle = {
  paddingHorizontal: spacing.small,
  paddingLeft: 0,
}

const $bottomModal: ViewStyle = {
  flex: 1,
  alignItems: 'center',
  paddingVertical: spacing.large,
  paddingHorizontal: spacing.small,
}

const $buttonContainer: ViewStyle = {
  flexDirection: 'row',
  alignSelf: 'center',
}

const $receiveMsg: ViewStyle = {
  flexDirection: 'row',
  borderRadius: spacing.large,
  justifyContent: 'flex-start',
  padding: spacing.small,
}

const $bottomContainer: ViewStyle = {
    position: 'absolute',
    bottom: 0,
    left: 0,
    right: 0,
    flex: 1,
    justifyContent: 'flex-end',
    marginBottom: spacing.medium,
    alignSelf: 'stretch',
    // opacity: 0,
  }<|MERGE_RESOLUTION|>--- conflicted
+++ resolved
@@ -677,15 +677,9 @@
               <MemoInputCard 
                 memo={lnurlPayComment}
                 setMemo={setLnurlPayComment}
-<<<<<<< HEAD
                 ref={lnurlCommentInputRef}
                 onMemoDone={() => false}
                 onMemoEndEditing={() => false}
-=======
-                ref={memoInputRef}
-                onMemoDone={onMemoDone}
-                onMemoEndEditing={onMemoEndEditing} // re-calculate encoded url
->>>>>>> 2273e641
                 disabled={encodedInvoice ? true : false}
                 maxLength={lnurlPayCommentAllowed}
               />
