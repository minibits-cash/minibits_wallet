import {observer} from 'mobx-react-lite'
import React, {FC, useEffect, useRef, useState} from 'react'
import {AppState, LayoutAnimation, Platform, ScrollView, TextStyle, View, ViewStyle, useColorScheme} from 'react-native'
import notifee, { AuthorizationStatus } from '@notifee/react-native'
import messaging from '@react-native-firebase/messaging'
import { HotUpdater, getUpdateSource } from '@hot-updater/react-native'
import {
    APP_ENV,
    HOT_UPDATER_API_KEY,
    HOT_UPDATER_URL,
} from '@env'
import {ThemeCode, Themes, colors, spacing, useThemeColor} from '../theme'
import {ListItem, Screen, Text, Card, NwcIcon, Button, BottomModal, InfoModal, Icon} from '../components'
import {useHeader} from '../utils/useHeader'
import {useStores} from '../models'
import {translate} from '../i18n'
import { log } from '../services'
<<<<<<< HEAD
import {Env} from '../utils/envtypes'
import { round } from '../utils/number'
import { Currencies, CurrencyCode, availableExchangeCurrencies } from '../services/wallet/currency'
=======
import { Currencies, CurrencyCode } from '../services/wallet/currency'
>>>>>>> c83e90a3
import { NotificationService } from '../services/notificationService'
import { SvgXml } from 'react-native-svg'
import { CurrencySign } from './Wallet/CurrencySign'
import { CommonActions, StaticScreenProps, useNavigation } from '@react-navigation/native'



type Props = StaticScreenProps<undefined>

export const SettingsScreen = observer(function SettingsScreen({ route }: Props) {
    const navigation = useNavigation()
    useHeader({}) // default header component
    const appState = useRef(AppState.currentState)
    const {
      mintsStore, 
      relaysStore, 
      userSettingsStore, 
      walletProfileStore,
      nwcStore,
      walletStore
    } = useStores()

    const [isUpdateAvailable, setIsUpdateAvailable] = useState<boolean>(false)
    const [updateDescription, setUpdateDescription] = useState<string>('')
    const [currentTheme, setCurrentTheme] = useState<ThemeCode>(userSettingsStore.theme)    
    
    const [updateSize, setUpdateSize] = useState<string>('')
    const [isCurrencyModalVisible, setIsCurrencyModalVisible] = useState<boolean>(false)
    const [isThemeModalVisible, setIsThemeModalVisible] = useState<boolean>(false)
    const [isNativeUpdateAvailable, setIsNativeUpdateAvailable] = useState<boolean>(false)
    const [areNotificationsEnabled, setAreNotificationsEnabled] = useState<boolean>(false)
    const [isHeaderVisible, setIsHeaderVisible] = useState(true)
    const [info, setInfo] = useState('')

    useEffect(() => {
        const checkForUpdate = async () => {
            try {
                const updateInfo = await HotUpdater.checkForUpdate({
                    source: getUpdateSource(HOT_UPDATER_URL, {
                      updateStrategy: "appVersion",
                    }),
                    requestHeaders: {
                        Authorization: `Bearer ${HOT_UPDATER_API_KEY}`,
                    },
                })

                log.debug('[checkForUpdate]', {updateInfo})

                if (!updateInfo) {
                    return
                }

                if(!__DEV__) {
                    setIsUpdateAvailable(true)
                    setUpdateDescription(updateInfo.message || '')
                    
                    if (updateInfo.shouldForceUpdate) {
                        // apply emergency update immediately
                        await HotUpdater.updateBundle(updateInfo.id, updateInfo.fileUrl)
                        HotUpdater.reload()
                    }
                }
                
            } catch (e: any) {
                log.error(e)
                return false
            }
        }

        checkForUpdate()
    }, [])


    useEffect(() => {
      const getDeviceToken = async () => {
          try {
              const enabled = await NotificationService.areNotificationsEnabled()
              setAreNotificationsEnabled(enabled)

              if(enabled && !walletProfileStore.device) {
                await messaging().registerDeviceForRemoteMessages()        
                const deviceToken = await messaging().getToken()
                if(deviceToken) {
                  await walletProfileStore.setDevice(deviceToken)
                }                
              }             
          } catch (e: any) {
              log.info(e.name, e.message)
              return false // silent
          }
      } 
      getDeviceToken()
  }, [])


  useEffect(() => {        
    const subscription = AppState.addEventListener('change', async(nextAppState) => {
        if (
            appState.current.match(/inactive|background/) &&
            nextAppState === 'active') {
              try {
                const enabled = await NotificationService.areNotificationsEnabled()
                setAreNotificationsEnabled(enabled)                
                
                if(!enabled) {
                  return
                }

                // FCM push notifications - set or refresh device token
                await messaging().registerDeviceForRemoteMessages()        
                const deviceToken = await messaging().getToken()
        
                log.debug('[useInitialRootStore]', {deviceToken})
                
                if(deviceToken && deviceToken !== walletProfileStore.device) {
                  // if device token changed, update the server        
                  await walletProfileStore.setDevice(deviceToken)        
                }
              } catch (e: any) {
                  log.info(e.name, e.message)
                  return false // silent
              }
            }

        appState.current = nextAppState         
    })        

    return () => {
      subscription.remove()          
    }
  }, [])

  const toggleCurrencyModal = () => {
    setIsCurrencyModalVisible(previousState => !previousState)
  }

  const toggleThemeModal = () => {
    setIsThemeModalVisible(previousState => !previousState)
  }

 /* const handleBinaryVersionMismatchCallback = function(update: RemotePackage) {            
    // silent
    setIsNativeUpdateAvailable(true)
  } */

  const gotoMints = function() {
    // @ts-ignore
    navigation.navigate('Mints', {})
  }

  const gotoSecurity = function() {
    // @ts-ignore
    navigation.navigate('Security')
  }    
    
  const gotoPrivacy = function() {
    // @ts-ignore
      navigation.navigate('Privacy')
  }

  const gotoDevOptions = function() {
    // @ts-ignore
    navigation.navigate('Developer')
  }

  const gotoRelays = function() {
    // @ts-ignore
      navigation.navigate('Relays')
  }
  
  const gotoBackupOptions = function() {
    // @ts-ignore
    navigation.navigate('BackupOptions')
  }

  const gotoRecoveryOptions = function() {
    navigation.getParent()!.dispatch(
      CommonActions.navigate({
        name: 'RecoveryOptions',
        params: {fromScreen: 'Settings'},
      }
    ))
  }

  const gotoUpdate = function() {
      // @ts-ignore
      navigation.navigate('Update', {
          isNativeUpdateAvailable, 
          isUpdateAvailable, 
          updateDescription,
          updateSize,
          prevScreen: 'Settings'
      })
  }

  const gotoNwc = function() {
    // @ts-ignore
    navigation.navigate('Nwc')
  } 

  const openNotificationSettings = async function() {
    if(Platform.OS === 'android') {
      await notifee.openNotificationSettings()        
    } else {
      const settings  = await notifee.requestPermission()
      if (settings.authorizationStatus >= AuthorizationStatus.AUTHORIZED) {
        log.trace('iOS Permission settings:', settings)
        await messaging().registerDeviceForRemoteMessages()        
        const deviceToken = await messaging().getToken()
        if(deviceToken) {
          await walletProfileStore.setDevice(deviceToken)
        } 
      } else {
        log.trace('iOS user declined permissions')
      }
    }  
  }

  /* const gotoPreferredUnit = function() {
    Alert.alert('Preferred unit is set based on your Wallet screen.') 
  } */
  

  const getRateColor = function () {
    const currency = userSettingsStore.exchangeCurrency

    if (currency === CurrencyCode.BTC) {
        return colors.palette.orange600
    }

    if (currency === CurrencyCode.EUR) {
        return colors.palette.blue600
    }

    if (currency === CurrencyCode.USD) {
        return colors.palette.green400
    }

    return colors.palette.orange400
  }

  const onSelectCurrency = function(currency: CurrencyCode) {
    const currentCurrency = userSettingsStore.exchangeCurrency
    if(currentCurrency !== currency) {
      userSettingsStore.setExchangeCurrency(currency)
      walletStore.refreshExchangeRate(currency)
    }
    toggleCurrencyModal()  
  }
  
  const onResetCurrency = function() {
    const currentCurrency = userSettingsStore.exchangeCurrency
    if(currentCurrency !== null) {
      userSettingsStore.setExchangeCurrency(null)
      walletStore.resetExchangeRate()
    }
    toggleCurrencyModal()  
  }

  const onSelectTheme = async function(theme: ThemeCode) {    
    if(currentTheme !== theme) {
      try {        
        userSettingsStore.setNextTheme(theme)
        setCurrentTheme(theme)
        setInfo(translate('settingsScreen_restartTheme'))
      } catch (e: any) {
        log.warn('[onSelectTheme]', e.message)
      }
    }
    toggleThemeModal()  
  }

  const collapseHeader = function () {
      LayoutAnimation.easeInEaseOut()        
      setIsHeaderVisible(false)
      
  }

  const expandHeader = function () {
      LayoutAnimation.easeInEaseOut()
      setIsHeaderVisible(true)
  }

  /* const isCloseToBottom = function ({layoutMeasurement, contentOffset, contentSize}){
    return layoutMeasurement.height + contentOffset.y >= contentSize.height - 20
  }
 
  const isCloseToTop = function({layoutMeasurement, contentOffset, contentSize}){
      return contentOffset.y == 0;
  } */

  const $itemRight = {color: useThemeColor('textDim')}
  const headerBg = useThemeColor('header')
  const headerTitle = useThemeColor('headerTitle')  
  const colorScheme = useColorScheme()
  const defaultThemeColor = colorScheme === 'dark' ? Themes[ThemeCode.DARK]?.color : Themes[ThemeCode.LIGHT]?.color
    
    return (
      <Screen contentContainerStyle={$screen} preset='fixed'>
          <View style={[isHeaderVisible ? $headerContainer : $headerCollapsed, {backgroundColor: headerBg}]}>
           <Text
            preset='heading'
            tx='settingsScreen_title'
            style={{color: headerTitle}}
          />
        </View>
        <ScrollView 
          style={$contentContainer}
        >
          <Card
            style={$card}
            ContentComponent={
              <>
                <ListItem
                    tx='manageMints'
                    leftIcon='faCoins'
                    leftIconColor={colors.palette.iconBlue300}
                    leftIconInverse={true}
                    RightComponent={
                        <View style={$rightContainer}>
                        <Text 
                            style={$itemRight}
                            text={translate('settingsScreen_mintsCount', {count: mintsStore.mintCount})}
                        />
                        </View>
                    }
                    style={$item}
                    bottomSeparator={true}
                    onPress={gotoMints}
                />
                <ListItem
                    tx='settingsScreen_exchangeCurrency'
                    leftIcon='faMoneyBill1'
                    leftIconColor={getRateColor() as string}
                    leftIconInverse={true}
                    style={$item}
                    RightComponent={
                      <View style={$rightContainer}>
                      <Text                          
                          tx={userSettingsStore.exchangeCurrency ? undefined : 'settingsScreen_currencyNone'}
                          text={userSettingsStore.exchangeCurrency ?? undefined}
                          style={$itemRight}
                      />
                      </View>
                    }        
                    bottomSeparator={true}            
                    onPress={toggleCurrencyModal}
                />
                <ListItem
                    tx='settingsScreen_theme'
                    leftIcon='faPaintbrush'
                    leftIconColor={currentTheme === ThemeCode.DEFAULT ? defaultThemeColor as string : Themes[currentTheme as ThemeCode]?.color as string}
                    leftIconInverse={true}
                    style={$item}
                    RightComponent={
                      <View style={$rightContainer}>
                      <Text                          
                          text={Themes[currentTheme]!.title}
                          style={$itemRight}
                      />
                      </View>
                    }
                    bottomSeparator={false}
                    onPress={toggleThemeModal}
                />
              </>
            }
          />
          <Card
            style={[$card, {marginTop: spacing.large}]}
            ContentComponent={
              <>
                <ListItem
                    tx="pushNotifications"
                    subText={`Token: ${walletProfileStore.device?.slice(0, 10)}...`}
                    leftIcon='faPaperPlane'
                    leftIconColor={colors.palette.focus200}
                    leftIconInverse={true}
                    style={$item}
                    RightComponent={
                      <View style={$rightContainer}>
                      <Text 
                          style={$itemRight}
                          tx={areNotificationsEnabled ? 'commonEnabled' : 'commonDisabled'}
                      />
                      </View>
                   }
                    bottomSeparator={true}
                    onPress={openNotificationSettings}
                  />
                  <ListItem
                    tx='settingsScreen_nwcTitle'
                    subText={translate('settingsScreen_nwcSubtext', {count: nwcStore.all.length})}
                    LeftComponent={
                    <View style={{
                      borderRadius: spacing.small,
                      padding: spacing.tiny, 
                      backgroundColor: 'white',
                      marginRight: spacing.small
                    }}
                    >
                      <SvgXml 
                        width={spacing.large} 
                        height={spacing.large} 
                        xml={NwcIcon}   
                        //style={{marginRight: spacing.small}}                     
                      />
                    </View>
                    }   
                    leftIconInverse={true}
                    style={$item}

                    bottomSeparator={true}
                    onPress={gotoNwc}
                />
                <ListItem
                    tx="nostr_relaysTitle"
                    subText={translate("commonConnectedParam", { param: relaysStore.connectedCount })}
                    leftIcon='faCircleNodes'
                    leftIconColor={colors.palette.iconViolet200}
                    leftIconInverse={true}
                    RightComponent={
                        <View style={$rightContainer}>
                        <Text
                            style={$itemRight}                         
                            text={translate('settingsScreen_relaysCount', {count: relaysStore.allRelays.length})}
                        />
                        </View>
                    }
                    style={$item}                  
                    onPress={gotoRelays}
                />
              </>
            }
          />
          <Card
            style={[$card, {marginTop: spacing.large}]}
            ContentComponent={
              <>
                <ListItem
                    tx='settingsScreen_backup'
                    leftIcon='faCloudArrowUp'
                    leftIconColor={colors.palette.success300}
                    leftIconInverse={true}
                    style={$item}
                    bottomSeparator={true}
                    onPress={gotoBackupOptions}
                />
                <ListItem
                    tx='settingsScreen_recovery'
                    leftIcon='faHeartPulse'
                    leftIconColor={colors.palette.angry300}
                    leftIconInverse={true}
                    style={$item}                    
                    onPress={gotoRecoveryOptions}
                />                
              </>
            }
          />
          <Card
            style={[$card, {marginVertical: spacing.large}]}
            ContentComponent={
              <>
                <ListItem
                    tx='settingsScreen_security'
                    leftIcon='faShieldHalved'
                    leftIconColor={colors.palette.iconGreyBlue400}
                    leftIconInverse={true}
                    style={$item}
                    bottomSeparator={true}
                    onPress={gotoSecurity}
                />
                <ListItem
                    tx='settingsScreen_privacy'
                    leftIcon='faEyeSlash'
                    leftIconColor={colors.palette.blue200}
                    leftIconInverse={true}
                    style={$item}
                    bottomSeparator={true}
                    onPress={gotoPrivacy}
                />
                <ListItem
                    tx='settingsScreen_update'     
                    leftIcon='faWandMagicSparkles'
                    leftIconColor={(isUpdateAvailable || isNativeUpdateAvailable) ? colors.palette.iconMagenta200 : colors.palette.neutral400}
                    leftIconInverse={true}
                    RightComponent={
                        <View style={$rightContainer}>
                        <Text
                            style={$itemRight}                         
                            tx={(isUpdateAvailable || isNativeUpdateAvailable) ? 'settingsScreen_updateAvailable' : undefined}
                        />
                        </View>
                    }
                    style={$item}
                    bottomSeparator={true}
                    onPress={gotoUpdate}
                />
                <ListItem
                    tx='settingsScreen_devOptions'
                    leftIcon='faCode'
                    leftIconColor={colors.palette.neutral600}
                    leftIconInverse={true}
                    style={$item}                  
                    onPress={gotoDevOptions}
                />
              </>
            }
          />
        </ScrollView>
        <BottomModal
          isVisible={isCurrencyModalVisible ? true : false}
          style={{alignItems: 'stretch'}}
          ContentComponent={  
            <>
            {availableExchangeCurrencies.map(code => 
              <ListItem 
                  key={code}  
                  LeftComponent={
                  <CurrencySign 
                    currencyCode={code}
                    containerStyle={{marginRight: spacing.large}}
                  />
                }            
                  text={Currencies[code]?.title}
                  onPress={() => onSelectCurrency(code)}
                  bottomSeparator={true}
              />
            )}
              <ListItem   
                  leftIcon='faXmark'           
                  tx='settingsScreen_doNotLoadRates'
                  onPress={onResetCurrency}
                  bottomSeparator={true}
              />
            </>      
          }
          onBackButtonPress={toggleCurrencyModal}
          onBackdropPress={toggleCurrencyModal}
        />
        <BottomModal
          isVisible={isThemeModalVisible ? true : false}
          style={{alignItems: 'stretch', padding: spacing.small}}
          ContentComponent={  
            <>
            {[ThemeCode.DEFAULT, ThemeCode.DARK, ThemeCode.LIGHT, ThemeCode.GOLDEN].map(code => 
              <ListItem 
                  key={code}  
                  leftIconColor={code === ThemeCode.DEFAULT ? defaultThemeColor as string : Themes[code as ThemeCode]?.color as string}
                  leftIconInverse={true} 
                  leftIcon='faPaintbrush'
                  text={Themes[code as ThemeCode]!.title}
                  onPress={() => onSelectTheme(code as ThemeCode)}
                  RightComponent={
                    <View style={$rightContainer}>
                      {currentTheme === code && (
                        <Icon icon='faCheckCircle' color={$itemRight.color} />
                      )}
                    </View>
                  }
                  bottomSeparator={true}
              />            
            )}              
            </>      
          }
          onBackButtonPress={toggleThemeModal}
          onBackdropPress={toggleThemeModal}
        />
        {info && <InfoModal message={info} />}
      </Screen>
    )
  },
)

const $screen: ViewStyle = {

}

const $headerContainer: TextStyle = {
  alignItems: 'center',
  paddingBottom: spacing.medium,
  height: spacing.screenHeight * 0.15,
}

const $headerCollapsed: TextStyle = {
  alignItems: 'center',
  paddingBottom: spacing.medium,
  height: spacing.screenHeight * 0.08,
}

const $contentContainer: TextStyle = {
  marginTop: -spacing.extraLarge * 2,
  padding: spacing.extraSmall,
  
}

const $card: ViewStyle = {
    //paddingVertical: 0,
}

const $item: ViewStyle = {
  // paddingHorizontal: spacing.small,
  paddingLeft: 0,
}

const $rightContainer: ViewStyle = {
  padding: spacing.extraSmall,
  alignSelf: 'center',
  marginLeft: spacing.small,
}
<|MERGE_RESOLUTION|>--- conflicted
+++ resolved
@@ -15,13 +15,10 @@
 import {useStores} from '../models'
 import {translate} from '../i18n'
 import { log } from '../services'
-<<<<<<< HEAD
+
 import {Env} from '../utils/envtypes'
 import { round } from '../utils/number'
 import { Currencies, CurrencyCode, availableExchangeCurrencies } from '../services/wallet/currency'
-=======
-import { Currencies, CurrencyCode } from '../services/wallet/currency'
->>>>>>> c83e90a3
 import { NotificationService } from '../services/notificationService'
 import { SvgXml } from 'react-native-svg'
 import { CurrencySign } from './Wallet/CurrencySign'
