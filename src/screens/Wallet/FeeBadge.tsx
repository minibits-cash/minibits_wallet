--- conflicted
+++ resolved
@@ -1,57 +1,11 @@
-<<<<<<< HEAD
-import React from "react"
-import { TextStyle, View, ViewStyle } from "react-native"
-import { Button, Icon, IconTypes, ListItem, Screen, Text } from "../../components"
-import { colors, spacing, typography, useThemeColor } from "../../theme"
-import { CurrencyCode } from "../../services/wallet/currency"
-
-
-
-export const FeeBadge = function(props: {
-    currencyCode: CurrencyCode,
-    estimatedFee: number,
-    finalFee: number,
-    containerStyle?: ViewStyle,
-    textStyle?: TextStyle,
-  }
-) {
-  
-    const textColor = useThemeColor('header')
-    const bgColor = colors.palette.primary200
-  
-    return (
-        <View
-            style={[{
-                alignSelf: 'center',
-                marginTop: spacing.tiny,
-                paddingHorizontal: spacing.tiny, 
-                borderRadius: spacing.tiny,
-                backgroundColor: bgColor,                   
-            }, props.containerStyle || {}]}
-        >
-        <Text 
-            text={props.finalFee ? `+ final fee ${props.finalFee} ${props.currencyCode}` : `+ fee up to ${props.estimatedFee} ${props.currencyCode}`}
-            style={[{
-                color: textColor,
-                fontSize: 10,
-                fontFamily: typography.primary?.light,
-                padding: 0,
-                lineHeight: 16,                             
-            }, props.textStyle || {}]}
-        />
-        </View>
-    )
-  }
-=======
 import React from 'react'
 import {TextStyle, View, ViewStyle} from 'react-native'
 import {Button, Icon, IconTypes, ListItem, Screen, Text} from '../../components'
 import {colors, spacing, typography, useThemeColor} from '../../theme'
 import {translate} from '../../i18n'
+import { CurrencyCode } from '../../services/wallet/currency'
 
-export enum CurrencyCode {
-  SATS = 'SATS',
-}
+
 
 export const FeeBadge = function (props: {
   currencyCode: CurrencyCode
@@ -94,5 +48,4 @@
       />
     </View>
   )
-}
->>>>>>> 7c97e903
+}