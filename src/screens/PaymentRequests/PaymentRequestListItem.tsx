--- conflicted
+++ resolved
@@ -1,21 +1,3 @@
-<<<<<<< HEAD
-import {differenceInSeconds} from "date-fns"
-import { formatDistance } from 'date-fns'
-import { observer } from "mobx-react-lite"
-import React from "react"
-import { Image, ImageStyle, ScrollView, StyleSheet, TextStyle, View, ViewStyle } from "react-native"
-import { Button, Card, Icon, ListItem, Screen, Text } from "../../components"
-import { Contact, ContactType } from "../../models/Contact"
-import { PaymentRequest, PaymentRequestStatus, PaymentRequestType } from "../../models/PaymentRequest"
-import { log, NostrClient } from "../../services"
-import { colors, spacing, typography, useThemeColor } from "../../theme"
-import { getImageSource } from '../../utils/utils'
-import { ContactListItem } from "../Contacts/ContactListItem"
-import { SendOption } from "../SendOptionsScreen"
-import { CurrencySign } from "../Wallet/CurrencySign"
-import { CurrencyCode, MintUnitCurrencyPairs } from "../../services/wallet/currency"
-
-=======
 import {MINIBITS_NIP05_DOMAIN, MINIBITS_SERVER_API_HOST} from '@env'
 import differenceInSeconds from 'date-fns/differenceInSeconds'
 import formatDistance from 'date-fns/formatDistance'
@@ -42,9 +24,9 @@
 import {getImageSource} from '../../utils/utils'
 import {ContactListItem} from '../Contacts/ContactListItem'
 import {SendOption} from '../SendOptionsScreen'
-import {CurrencyCode, CurrencySign} from '../Wallet/CurrencySign'
+import { CurrencySign } from '../Wallet/CurrencySign'
+import { CurrencyCode, MintUnitCurrencyPairs } from '../../services/wallet/currency'
 import {translate} from '../../i18n'
->>>>>>> 7c97e903
 
 export interface PaymentRequestListProps {
   pr: PaymentRequest
@@ -53,23 +35,6 @@
   onShowQRModal?: any
 }
 
-<<<<<<< HEAD
-export const PaymentRequestListItem = observer(function (props: PaymentRequestListProps) {
-  
-    const { pr, isFirst, navigation, onShowQRModal } = props
-    const hintColor = useThemeColor('textDim')
-    const secToExpiry = differenceInSeconds(pr.expiresAt as Date, new Date())
-    const expiryBg = ( secToExpiry < 0 ? colors.palette.angry500 : secToExpiry < 60 ? colors.palette.orange400 : colors.palette.success300)
-    const separatorColor = useThemeColor('separator')
-    
-    const onGotoContactDetail = function() {  
-        log.trace(pr)                
-        navigation.navigate('ContactsNavigator', {
-            screen: 'ContactDetail',
-            params: {contact: pr.type === PaymentRequestType.INCOMING ?  pr.contactFrom : pr.contactTo}
-        })
-    }
-=======
 export const PaymentRequestListItem = observer(function (
   props: PaymentRequestListProps,
 ) {
@@ -96,7 +61,6 @@
       },
     })
   }
->>>>>>> 7c97e903
 
   const onPressPaymentRequest = function () {
     if (pr.type === PaymentRequestType.INCOMING) {
@@ -111,114 +75,6 @@
     }
   }
 
-<<<<<<< HEAD
-    const dim = useThemeColor('textDim')
-    
-    return (
-        <Card
-            HeadingComponent={
-                <View style={[$headerContainer, {borderBottomColor: separatorColor, borderBottomWidth: 1}]}>
-                    <Text
-                        text={pr.type === PaymentRequestType.INCOMING ? 'Pay' : 'Pay me'}
-                    />
-                    <Text                            
-                        preset='heading'
-                        text={pr.type === PaymentRequestType.INCOMING ? pr.invoicedAmount.toLocaleString() : pr.amountToTopup.toLocaleString()}
-                    /> 
-                    <CurrencySign
-                        mintUnit={pr.type === PaymentRequestType.INCOMING ? pr.invoicedUnit : pr.mintUnit}                        
-                        containerStyle={{marginBottom: spacing.small}}
-                    />             
-                </View>
-            }
-            ContentComponent={
-                <>
-                    {pr.contactFrom && pr.contactTo && (
-                        <View style={{flexDirection: 'row', justifyContent: 'space-around', alignItems: 'center', marginVertical: spacing.medium}}>
-                            <View style={{flexDirection: 'column', alignItems: 'center', width: 100}}>
-                                    <Image style={[
-                                        $profileIcon, {
-                                            width: 40,
-                                            height: pr.contactTo?.isExternalDomain ? 40 : 43,
-                                            borderRadius: pr.contactTo?.isExternalDomain ? 20 : 0,
-                                        }]} 
-                                        source={{
-                                            uri: getImageSource(pr.contactTo?.picture as string)
-                                        }} 
-                                    />
-                                    <Text size='xxs' style={{color: dim}} text={pr.contactTo?.name}/>
-                            </View>
-                            <Text size='xxs' style={{color: dim, textAlign: 'center', marginLeft: 30,  marginBottom: 20}} text='...........' />
-                            <View style={{flexDirection: 'column', alignItems: 'center'}}>                
-                                <Icon
-                                        icon='faPaperPlane'                                
-                                        size={spacing.medium}                    
-                                        color={dim}                
-                                />
-                                <Text size='xxs' style={{color: dim, marginBottom: -10}} text={`pay ${pr.invoicedAmount} ${pr.invoicedUnit} to`} />
-                            </View>
-                            <Text size='xxs' style={{color: dim, textAlign: 'center', marginRight: 30, marginBottom: 20}} text='...........' />
-                            <View style={{flexDirection: 'column', alignItems: 'center', width: 100}}>
-                                {pr.contactFrom.picture ? (
-                                    <View style={{borderRadius: 20, overflow: 'hidden'}}>
-                                        <Image style={[
-                                            $profileIcon, {
-                                                width: 40, 
-                                                height: pr.contactFrom.isExternalDomain ? 40 :  43,
-                                                borderRadius: pr.contactFrom.isExternalDomain ? 20 :  0,
-                                            }]} 
-                                            source={{
-                                                uri: getImageSource(pr.contactFrom.picture as string) 
-                                            }} 
-                                        />
-                                    </View>
-                                ) : (
-                                    <Icon
-                                        icon='faCircleUser'                                
-                                        size={38}                    
-                                        color={dim}                
-                                    />
-                                )}
-                                <Text size='xxs' style={{color: dim}} text={pr.contactFrom.name}/>
-                            </View>
-                        </View>
-                    )}
-                    {pr.description && (
-                        <View style={{borderBottomColor: separatorColor, borderBottomWidth: 1, paddingLeft: 8}}>
-                            <ListItem
-                                leftIcon="faInfoCircle"                                        
-                                text={pr.description}
-                                textStyle={{fontSize: 14, marginLeft: 8}}
-                                topSeparator={true}
-                            />                                    
-                        </View>
-                    )}
-                    {pr.status === PaymentRequestStatus.ACTIVE ? (
-                        <Text 
-                            style={[$expiry, {backgroundColor: expiryBg}]} 
-                            text={`Expire${secToExpiry > 0 ? 's' : 'd'} ${formatDistance(pr.expiresAt as Date, new Date(), {addSuffix: true})}`} 
-                            size='xxs'
-                        />
-                    ) : (
-                        <Text 
-                            style={[$expiry, {backgroundColor: colors.palette.success300}]} 
-                            text={pr.status === PaymentRequestStatus.PAID ? `Request has been paid` : ''} 
-                            size='xxs'
-                        /> 
-                    )}
-                </>
-            }
-            FooterComponent={
-                <View style={$buttonContainer}>                    
-                    {pr.status === PaymentRequestStatus.ACTIVE && (
-                        <Button 
-                            preset="secondary"
-                            text={pr.type === PaymentRequestType.INCOMING ? 'Pay from wallet' : 'Receive in person'}
-                            onPress={onPressPaymentRequest}
-                        />
-                    )}                                       
-                </View>
-=======
   const dim = useThemeColor('textDim')
 
   return (
@@ -234,7 +90,6 @@
               pr.type === PaymentRequestType.INCOMING
                 ? 'paymentCommon.pay'
                 : 'paymentCommon.payMe'
->>>>>>> 7c97e903
             }
           />
           <Text preset="heading" text={pr.amount.toLocaleString()} />
