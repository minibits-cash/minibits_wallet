--- conflicted
+++ resolved
@@ -4,12 +4,8 @@
   "languageTags": [
     "en",
     "sk",
-<<<<<<< HEAD
-	"es",
-	"pt"
-=======
-	"es"
->>>>>>> b4663315
+	  "es",
+	  "pt"
   ],
   "modules": [
     "https://cdn.jsdelivr.net/npm/@inlang/message-lint-rule-empty-pattern@latest/dist/index.js",
